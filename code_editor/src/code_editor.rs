use {
    crate::{
        decoration::Decoration,
        layout::{BlockElement, WrappedElement},
        selection::Affinity,
        session::Session,
        settings::Settings,
        str::StrExt,
        text::Position,
        token::TokenKind,
        Line,
        Selection,
        Token,
    },
    makepad_widgets::*,
    std::{fmt,fmt::Write},
    std::{mem, slice::Iter},
};

live_design!{
    import makepad_draw::shader::std::*;
    import makepad_widgets::theme_desktop_dark::*;
    
    TokenColors = {{TokenColors}} {
        unknown: #C0C0C0,
        branch_keyword: #C485BE,
        comment: #638D54,
        constant: #CC917B,
        delimiter: #a,
        identifier: #D4D4D4,
        loop_keyword: #FF8C00,
        number: #B6CEAA,
        other_keyword: #5B9BD3,
        punctuator: #D4D4D4,
        string: #CC917B,
        typename: #56C9B1;
        whitespace: #6E6E6E,
        delimiter_highlight: #f,
    }
    
    DrawIndentGuide = {{DrawIndentGuide}} {
        fn pixel(self) -> vec4 {
            let thickness = 0.8 + self.dpi_dilate * 0.5;
            let sdf = Sdf2d::viewport(self.pos * self.rect_size);
            sdf.move_to(1., -1.);
            sdf.line_to(1., self.rect_size.y + 1.);
            return sdf.stroke(self.color, thickness);
        }
    }
    
    DrawDecoration = {{DrawDecoration}} {
        fn pixel(self) -> vec4 {
            let transformed_pos = vec2(self.pos.x, self.pos.y + 0.03 * sin(self.pos.x * self.rect_size.x));
            let cx = Sdf2d::viewport(transformed_pos * self.rect_size);
            cx.move_to(0.0, self.rect_size.y - 1.0);
            cx.line_to(self.rect_size.x, self.rect_size.y - 1.0);
            return cx.stroke(vec4(1.0, 0.0, 0.0, 1.0), 0.8);
        }
    }
    
    DrawSelection = {{DrawSelection}} {
        uniform gloopiness: 8.0
        uniform border_radius: 2.0
        
        fn vertex(self) -> vec4 {
            let clipped: vec2 = clamp(
                self.geom_pos * vec2(self.rect_size.x + 16., self.rect_size.y) + self.rect_pos - vec2(8., 0.),
                self.draw_clip.xy,
                self.draw_clip.zw
            );
            self.pos = (clipped - self.rect_pos) / self.rect_size;
            return self.camera_projection * (self.camera_view * (
                self.view_transform * vec4(clipped.x, clipped.y, self.draw_depth + self.draw_zbias, 1.)
            ));
        }
        
        fn pixel(self) -> vec4 {
            let sdf = Sdf2d::viewport(self.rect_pos + self.pos * self.rect_size);
            sdf.box(
                self.rect_pos.x,
                self.rect_pos.y,
                self.rect_size.x,
                self.rect_size.y,
                self.border_radius
            );
            if self.prev_w > 0.0 {
                sdf.box(
                    self.prev_x,
                    self.rect_pos.y - self.rect_size.y,
                    self.prev_w,
                    self.rect_size.y,
                    self.border_radius
                );
                sdf.gloop(self.gloopiness);
            }
            if self.next_w > 0.0 {
                sdf.box(
                    self.next_x,
                    self.rect_pos.y + self.rect_size.y,
                    self.next_w,
                    self.rect_size.y,
                    self.border_radius
                );
                sdf.gloop(self.gloopiness);
            }
            return sdf.fill(#08f8);
        }
    }
    
    DrawCodeText = {{DrawCodeText}} {
    }
    
    CodeEditor = {{CodeEditor}} {
        width: Fill,
        height: Fill,
        margin: 0,
        scroll_bars: <ScrollBars> {}
        draw_bg: {
            draw_depth: 0.0,
            color: #2a
        }
        draw_gutter: {
            draw_depth: 1.0,
            text_style: <THEME_FONT_CODE> {},
            color: #5,
        }
        draw_text: {
            draw_depth: 1.0,
            text_style: <THEME_FONT_CODE> {}
            fn blend_color(self, incol: vec4) -> vec4 {
                if self.outline < 0.5 {
                    return incol
                }
                if self.pos.y<0.12 {
                    return #f
                }
                return incol
            }
        }
        draw_indent_guide: {
            draw_depth: 1.0,
            color: #5,
        }
        draw_decoration: {
            draw_depth: 2.0,
        }
        draw_selection: {
            draw_depth: 3.0,
        }
        draw_cursor: {
            draw_depth: 4.0,
            color: #C0C0C0,
        }
    }
    
}

#[derive(Live, LiveHook)]#[repr(C)]
struct DrawCodeText {
    #[deref] draw_super: DrawText,
    #[live] outline: f32,
}

#[derive(Live)]
pub struct CodeEditor {
    #[walk]
    walk: Walk,
    #[live]
    scroll_bars: ScrollBars,
    #[rust]
    draw_state: DrawStateWrap<Walk>,
    #[live]
    draw_gutter: DrawText,
    
    #[live]
    draw_text: DrawCodeText,
    
    
    #[live]
    token_colors: TokenColors,
    #[live]
    draw_indent_guide: DrawIndentGuide,
    #[live]
    draw_decoration: DrawDecoration,
    #[live]
    draw_selection: DrawSelection,
    #[live]
    draw_cursor: DrawColor,
    #[live]
    draw_bg: DrawColor,
    #[rust(KeepCursorInView::Off)]
    keep_cursor_in_view: KeepCursorInView,
    #[rust]
    last_cursor_screen_pos: Option<DVec2>,
    
    #[rust]
    cell_size: DVec2,
    #[rust]
    gutter_rect: Rect,
    #[rust]
    viewport_rect: Rect,
    #[rust]
    line_start: usize,
    #[live(true)]
    word_wrap: bool,

    #[rust]
    line_end: usize,
}

enum KeepCursorInView {
    Once,
    Always(DVec2, NextFrame),
    LockStart,
    Locked(DVec2),
    FontResize(DVec2),
    Off
}

impl KeepCursorInView {
    fn is_once(&self) -> bool {
        match self {
            Self::Once => true,
            _ => false
        }
    }
    fn is_locked(&self) -> bool {
        match self {
            Self::LockStart | Self::Locked(_) => true,
            _ => false
        }
    }
}

impl LiveHook for CodeEditor {
    fn before_live_design(cx: &mut Cx) {
        register_widget!(cx, CodeEditor)
    }
}

impl Widget for CodeEditor {
    fn redraw(&mut self, cx: &mut Cx) {
        self.scroll_bars.redraw(cx);
    }
    
    fn handle_widget_event_with(
        &mut self,
        _cx: &mut Cx,
        _event: &Event,
        _dispatch_action: &mut dyn FnMut(&mut Cx, WidgetActionItem),
    ) {
    }
    
    fn walk(&mut self, _cx: &mut Cx) -> Walk {
        self.walk
    }
    
    fn draw_walk_widget(&mut self, cx: &mut Cx2d, walk: Walk) -> WidgetDraw {
        if self.draw_state.begin(cx, walk) {
            return WidgetDraw::hook_above();
        }
        self.draw_state.end();
        WidgetDraw::done()
    }
}

#[derive(Clone, PartialEq, WidgetRef)]
pub struct CodeEditorRef(WidgetRef);

impl CodeEditor {
    pub fn draw(&mut self, cx: &mut Cx2d, session: &mut Session) {
<<<<<<< HEAD
        // This needs to be called first to ensure the session is up to date.
        session.handle_changes();

=======
        self.cell_size =
        self.draw_text.text_style.font_size * self.draw_text.get_monospace_base(cx);
        
>>>>>>> 80b447af
        let last_added_selection =
        session.selections()[session.last_added_selection_index().unwrap()];
        let (cursor_x, cursor_y) = session.layout().logical_to_normalized_position(
            last_added_selection.cursor.position,
            last_added_selection.cursor.affinity,
        );
        let cursor_pos = dvec2(cursor_x, cursor_y) * self.cell_size;
        self.last_cursor_screen_pos = Some(cursor_pos - self.scroll_bars.get_scroll_pos());
        match self.keep_cursor_in_view {
            KeepCursorInView::Once | KeepCursorInView::Always(_, _) => {
                // make a cursor bounding box
                let pad_above = dvec2(self.cell_size.x * 8.0, self.cell_size.y);
                let pad_below = dvec2(self.cell_size.x * 8.0, self.cell_size.y * 2.0);
                let rect = Rect {pos: cursor_pos - pad_above, size: pad_above + pad_below};
                // only scroll into
                self.scroll_bars.scroll_into_view(cx, rect);
                if self.keep_cursor_in_view.is_once() {
                    self.keep_cursor_in_view = KeepCursorInView::Off
                }
            }
            
            KeepCursorInView::LockStart => {
                // lets get the on screen position
                let screen_pos = cursor_pos - self.scroll_bars.get_scroll_pos();
                self.keep_cursor_in_view = KeepCursorInView::Locked(screen_pos);
            }
            KeepCursorInView::Locked(pos) => {
                // ok so we want to keep cursor pos at the same screen position
                let new_pos = cursor_pos - self.scroll_bars.get_scroll_pos();
                let delta = pos - new_pos;
                let new_pos = self.scroll_bars.get_scroll_pos() - dvec2(0.0, delta.y);
                self.scroll_bars.set_scroll_pos_no_clip(cx, new_pos);
                //self.keep_cursor_in_view = KeepCursorInView::Locked(cursor_pos);
            }
            KeepCursorInView::FontResize(last_pos) => {
                let new_pos = cursor_pos - self.scroll_bars.get_scroll_pos();
                let delta = last_pos - new_pos;
                let new_pos = self.scroll_bars.get_scroll_pos() - dvec2(0.0, delta.y);
                self.scroll_bars.set_scroll_pos_no_clip(cx, new_pos);
                self.keep_cursor_in_view = KeepCursorInView::Off
            }
            KeepCursorInView::Off => {
                
            }
        }
        
        let walk = self.draw_state.get().unwrap();
        self.scroll_bars.begin(cx, walk, Layout::default());
        
        let turtle_rect = cx.turtle().rect();
        let gutter_width = (session .document() .as_text() .as_lines() .len() .to_string() .column_count() + 3) as f64
            * self.cell_size.x;
        self.gutter_rect = Rect {
            pos: turtle_rect.pos,
            size: DVec2 {
                x: gutter_width,
                y: turtle_rect.size.y,
            },
        };
        self.viewport_rect = Rect {
            pos: DVec2 {
                x: turtle_rect.pos.x + gutter_width,
                y: turtle_rect.pos.y,
            },
            size: DVec2 {
                x: turtle_rect.size.x - gutter_width,
                y: turtle_rect.size.y,
            },
        };
        
        let pad_left_top = dvec2(10., 10.);
        self.gutter_rect.pos += pad_left_top;
        self.gutter_rect.size -= pad_left_top;
        self.viewport_rect.pos += pad_left_top;
        self.viewport_rect.size -= pad_left_top;
        
<<<<<<< HEAD
        session.set_wrap_column(Some(
=======
        session.handle_changes();
        session.set_wrap_column(if self.word_wrap {Some(
>>>>>>> 80b447af
            (self.viewport_rect.size.x / self.cell_size.x) as usize,
        )} else {None});
        
        let scroll_pos = self.scroll_bars.get_scroll_pos();
        
        self.line_start = session
            .layout()
            .find_first_line_ending_after_y(scroll_pos.y / self.cell_size.y);
        self.line_end = session.layout().find_first_line_starting_after_y(
            (scroll_pos.y + self.viewport_rect.size.y) / self.cell_size.y,
        );
        
        self.draw_bg.draw_abs(cx, cx.turtle().unscrolled_rect());
        self.draw_gutter(cx, session);
        self.draw_text_layer(cx, session);
        self.draw_indent_guide_layer(cx, session);
        self.draw_decoration_layer(cx, session);
        self.draw_selection_layer(cx, session);
        
        // Get the last added selection.
        // Get the normalized cursor position. To go from normalized to screen position, multiply by
        // the cell size, then shift by the viewport origin.
        
        cx.turtle_mut().set_used(
            session.layout().width() * self.cell_size.x,
            session.layout().height() * self.cell_size.y + (self.viewport_rect.size.y - self.cell_size.y),
        );
        
        self.scroll_bars.end(cx);
        if session.update_folds() {
            self.scroll_bars.area().redraw(cx);
        }
        else if self.keep_cursor_in_view.is_locked() {
            self.keep_cursor_in_view = KeepCursorInView::Off;
        }
    }
    
    pub fn reset_font_size(&mut self) {
        self.draw_gutter.text_style.font_size = 9.0;
        self.draw_text.text_style.font_size = 9.0;
        if let Some(pos) = self.last_cursor_screen_pos {
            self.keep_cursor_in_view = KeepCursorInView::FontResize(pos);
        }
    }
    
    pub fn decrease_font_size(&mut self) {
        if self.draw_text.text_style.font_size > 3.0 {
            self.draw_text.text_style.font_size -= 1.0;
            self.draw_gutter.text_style.font_size =
            self.draw_text.text_style.font_size;
            if let Some(pos) = self.last_cursor_screen_pos {
                self.keep_cursor_in_view = KeepCursorInView::FontResize(pos);
            }
        }
    }
    
    pub fn increase_font_size(&mut self) {
        if self.draw_text.text_style.font_size < 20.0 {
            self.draw_text.text_style.font_size += 1.0;
            self.draw_gutter.text_style.font_size =
            self.draw_text.text_style.font_size;
            if let Some(pos) = self.last_cursor_screen_pos {
                self.keep_cursor_in_view = KeepCursorInView::FontResize(pos);
            }
        }
    }
    
    
    pub fn handle_event(
        &mut self,
        cx: &mut Cx,
        event: &Event,
        session: &mut Session,
    ) -> Vec<CodeEditorAction> {
        let mut a = Vec::new();
        self.handle_event_with(cx, event, session, &mut | _, v | a.push(v));
        a
    }
    
    pub fn handle_event_with(
        &mut self,
        cx: &mut Cx,
        event: &Event,
        session: &mut Session,
        dispatch_action: &mut dyn FnMut(&mut Cx, CodeEditorAction),
    ) {
        session.handle_changes();
        self.scroll_bars.handle_event_with(cx, event, &mut | cx, _ | {
            cx.redraw_all();
        });
        
        match event.hits(cx, self.scroll_bars.area()) {
            
            Hit::KeyDown(KeyEvent {
                key_code: KeyCode::Escape,
                is_repeat: false,
                ..
            }) => {
                session.fold();
                if !self.keep_cursor_in_view.is_locked() {
                    self.keep_cursor_in_view = KeepCursorInView::LockStart;
                }
                self.redraw(cx);
            }
            Hit::KeyUp(KeyEvent {
                key_code: KeyCode::Escape,
                ..
            }) => {
                session.unfold();
                if !self.keep_cursor_in_view.is_locked() {
                    self.keep_cursor_in_view = KeepCursorInView::LockStart;
                }
                self.redraw(cx);
            }
            Hit::KeyDown(KeyEvent {
                key_code: KeyCode::Minus,
                modifiers: KeyModifiers {control, logo, ..},
                ..
            }) => {
                if control || logo {
                    self.decrease_font_size();
                    self.redraw(cx);
                }
            }
            Hit::KeyDown(KeyEvent {
                key_code: KeyCode::Key0,
                modifiers: KeyModifiers {control, logo, ..},
                ..
            }) => {
                if control || logo {
                    self.reset_font_size();
                    self.redraw(cx);
                }
            }
            Hit::KeyDown(KeyEvent {
                key_code: KeyCode::Equals,
                modifiers: KeyModifiers {control, logo, ..},
                ..
            }) => {
                if control || logo {
                    self.increase_font_size();
                    self.redraw(cx);
                }
            }
             Hit::KeyDown(KeyEvent {
                key_code: KeyCode::KeyW,
                modifiers: KeyModifiers {control, logo, ..},
                ..
            }) => {
                if control || logo {
                    self.word_wrap = !self.word_wrap;
                    self.redraw(cx);
                }
            }
            Hit::KeyDown(KeyEvent {
                key_code: KeyCode::ArrowLeft,
                modifiers: KeyModifiers {shift, ..},
                ..
            }) => {
                session.move_left(!shift);
                self.keep_cursor_in_view = KeepCursorInView::Once;
                self.redraw(cx);
            }
            Hit::KeyDown(KeyEvent {
                key_code: KeyCode::ArrowRight,
                modifiers: KeyModifiers {shift, ..},
                ..
            }) => {
                session.move_right(!shift);
                self.keep_cursor_in_view = KeepCursorInView::Once;
                self.redraw(cx);
            }
            Hit::KeyDown(KeyEvent {
                key_code: KeyCode::ArrowUp,
                modifiers: KeyModifiers {shift, ..},
                ..
            }) => {
                session.move_up(!shift);
                self.keep_cursor_in_view = KeepCursorInView::Once;
                self.redraw(cx);
            }
            Hit::KeyDown(KeyEvent {
                key_code: KeyCode::ArrowDown,
                modifiers: KeyModifiers {shift, ..},
                ..
            }) => {
                session.move_down(!shift);
                self.keep_cursor_in_view = KeepCursorInView::Once;
                self.redraw(cx);
            }
            Hit::TextInput(TextInputEvent {ref input, ..}) if input.len() > 0 => {
                session.insert(input.into());
                self.redraw(cx);
                self.keep_cursor_in_view = KeepCursorInView::Once;
                dispatch_action(cx, CodeEditorAction::TextDidChange);
            }
            Hit::KeyDown(KeyEvent {
                key_code: KeyCode::ReturnKey,
                ..
            }) => {
                session.enter();
                self.redraw(cx);
                self.keep_cursor_in_view = KeepCursorInView::Once;
                dispatch_action(cx, CodeEditorAction::TextDidChange);
            }
            Hit::KeyDown(KeyEvent {
                key_code: KeyCode::Tab,
                modifiers: KeyModifiers {shift: false, ..},
                ..
            }) => {
                session.indent();
                self.redraw(cx);
                self.keep_cursor_in_view = KeepCursorInView::Once;
                dispatch_action(cx, CodeEditorAction::TextDidChange);
            }
            Hit::KeyDown(KeyEvent {
                key_code: KeyCode::Tab,
                modifiers: KeyModifiers {shift: true, ..},
                ..
            }) => {
                session.outdent();
                self.redraw(cx);
                self.keep_cursor_in_view = KeepCursorInView::Once;
                dispatch_action(cx, CodeEditorAction::TextDidChange);
            }
            Hit::KeyDown(KeyEvent {
                key_code: KeyCode::Delete,
                ..
            }) => {
                session.delete();
                self.redraw(cx);
                self.keep_cursor_in_view = KeepCursorInView::Once;
                dispatch_action(cx, CodeEditorAction::TextDidChange);
            }
            Hit::KeyDown(KeyEvent {
                key_code: KeyCode::Backspace,
                ..
            }) => {
                session.backspace();
                self.redraw(cx);
                self.keep_cursor_in_view = KeepCursorInView::Once;
                dispatch_action(cx, CodeEditorAction::TextDidChange);
            }
            Hit::TextCopy(ce) => {
                *ce.response.borrow_mut() = Some(session.copy());
                self.keep_cursor_in_view = KeepCursorInView::Once;
            }
            Hit::TextCut(ce) => {
                *ce.response.borrow_mut() = Some(session.copy());
                session.delete();
                self.keep_cursor_in_view = KeepCursorInView::Once;
                self.redraw(cx);
            }
            Hit::KeyDown(KeyEvent {
                key_code: KeyCode::KeyZ,
                modifiers:
                KeyModifiers {
                    logo: true,
                    shift: false,
                    ..
                },
                ..
            }) => {
                if session.undo() {
                    cx.redraw_all();
                    dispatch_action(cx, CodeEditorAction::TextDidChange);
                    self.keep_cursor_in_view = KeepCursorInView::Once;
                }
            }
            Hit::KeyDown(KeyEvent {
                key_code: KeyCode::KeyZ,
                modifiers:
                KeyModifiers {
                    logo: true,
                    shift: true,
                    ..
                },
                ..
            }) => {
                if session.redo() {
                    self.redraw(cx);
                    dispatch_action(cx, CodeEditorAction::TextDidChange);
                    self.keep_cursor_in_view = KeepCursorInView::Once;
                }
            }
            Hit::FingerDown(FingerDownEvent {
                abs,
                modifiers: KeyModifiers {alt, ..},
                tap_count,
                ..
            }) => {
                cx.set_key_focus(self.scroll_bars.area());
                if let Some((cursor, affinity)) = self.pick(session, abs) {
                    if alt {
                        session.add_selection(cursor, affinity, tap_count);
                    } else {
                        session.set_selection(cursor, affinity, tap_count);
                    }
                    self.redraw(cx);
                }
                self.keep_cursor_in_view = KeepCursorInView::Always(abs, cx.new_next_frame());
            }
            Hit::FingerUp(_) => {
                self.keep_cursor_in_view = KeepCursorInView::Off;
            }
            Hit::FingerHoverIn(_) | Hit::FingerHoverOver(_) => {
                cx.set_cursor(MouseCursor::Text);
            }
            Hit::FingerMove(FingerMoveEvent {abs, ..}) => {
                if let KeepCursorInView::Always(old_abs, _) = &mut self.keep_cursor_in_view {
                    *old_abs = abs;
                }
                cx.set_cursor(MouseCursor::Text);
                if let Some((cursor, affinity)) = self.pick(session, abs) {
                    session.move_to(cursor, affinity);
                    // alright how are we going to do scrolling
                    self.redraw(cx);
                }
            }
            _ => {}
        }
        if let KeepCursorInView::Always(abs, next) = &mut self.keep_cursor_in_view {
            if next.is_event(event).is_some() {
                *next = cx.new_next_frame();
                let abs = *abs;
                if let Some((cursor, affinity)) = self.pick(session, abs) {
                    session.move_to(cursor, affinity);
                    self.redraw(cx);
                }
            }
        }
    }
    
    fn draw_gutter(&mut self, cx: &mut Cx2d, session: &Session) {
        let mut line_index = self.line_start;
        let mut origin_y = session.layout().line(self.line_start).y();
        let mut buf = String::new();
        for element in session
            .layout()
            .block_elements(self.line_start, self.line_end)
        {
            match element {
                BlockElement::Line {line, ..} => {
                    self.draw_gutter.font_scale = line.scale();
                    buf.clear();
                    let _ = write!(buf,"{: >4}", line_index);
                    self.draw_gutter.draw_abs(
                        cx,
                        DVec2 {
                            x: 0.0,
                            y: origin_y,
                        } *self.cell_size
                            + self.gutter_rect.pos 
                            + dvec2((1.0-line.scale()) * -self.cell_size.x + self.gutter_rect.size.x - line.scale() * self.gutter_rect.size.x,0.0),
                            &buf
                    );
                    line_index += 1;
                    origin_y += line.height();
                }
                BlockElement::Widget(widget) => {
                    origin_y += widget.height;
                }
            }
        }
    }
    
    fn draw_text_layer(&mut self, cx: &mut Cx2d, session: &Session) {
        let highlighted_delimiter_positions = session.highlighted_delimiter_positions();
        let mut line_index = self.line_start;
        let mut origin_y = session.layout().line(self.line_start).y();
        for element in session
            .layout()
            .block_elements(self.line_start, self.line_end)
        {
            match element {
                BlockElement::Line {line, ..} => {
                    self.draw_text.font_scale = line.scale();
                    let mut token_iter = line.tokens().iter().copied();
                    let mut token_slot = token_iter.next();
                    let mut row_index = 0;
                    let mut byte_index = 0;
                    let mut column_index = 0;
                    for element in line.wrapped_elements() {
                        match element {
                            WrappedElement::Text {
                                is_inlay: false,
                                mut text,
                            } => {
                                while !text.is_empty() {
                                    let token = match token_slot {
                                        Some(token) => {
                                            if text.len() < token.len {
                                                token_slot = Some(Token {
                                                    len: token.len - text.len(),
                                                    kind: token.kind,
                                                });
                                                Token {
                                                    len: text.len(),
                                                    kind: token.kind,
                                                }
                                            } else {
                                                token_slot = token_iter.next();
                                                token
                                            }
                                        }
                                        None => Token {
                                            len: text.len(),
                                            kind: TokenKind::Unknown,
                                        },
                                    };
                                    let (text_0, text_1) = text.split_at(token.len);
                                    text = text_1;
                                    self.draw_text.color = match token.kind {
                                        TokenKind::Unknown => self.token_colors.unknown,
                                        TokenKind::BranchKeyword => {
                                            self.token_colors.branch_keyword
                                        }
                                        TokenKind::Comment => self.token_colors.comment,
                                        TokenKind::Constant => self.token_colors.constant,
                                        TokenKind::Delimiter => self.token_colors.delimiter,
                                        TokenKind::Identifier => self.token_colors.identifier,
                                        TokenKind::LoopKeyword => self.token_colors.loop_keyword,
                                        TokenKind::Number => self.token_colors.number,
                                        TokenKind::OtherKeyword => self.token_colors.other_keyword,
                                        TokenKind::Punctuator => self.token_colors.punctuator,
                                        TokenKind::String => self.token_colors.string,
                                        TokenKind::Typename => self.token_colors.typename,
                                        TokenKind::Whitespace => self.token_colors.whitespace,
                                    };
                                    self.draw_text.outline = 0.0;
                                    if let TokenKind::Delimiter = token.kind {
                                        if highlighted_delimiter_positions.contains(&Position {
                                            line_index,
                                            byte_index,
                                        }) {
                                            self.draw_text.outline = 1.0;
                                            self.draw_text.color = self.token_colors.delimiter_highlight
                                        }
                                    }
                                    for grapheme in text_0.graphemes() {
                                        let (x, y) = line
                                            .grid_to_normalized_position(row_index, column_index);
                                        self.draw_text.draw_abs(
                                            cx,
                                            DVec2 {x, y: origin_y + y} *self.cell_size
                                                + self.viewport_rect.pos,
                                            grapheme,
                                        );
                                        byte_index += grapheme.len();
                                        column_index += grapheme.column_count();
                                    }
                                }
                            }
                            WrappedElement::Text {
                                is_inlay: true,
                                text,
                            } => {
                                let (x, y) =
                                line.grid_to_normalized_position(row_index, column_index);
                                self.draw_text.draw_abs(
                                    cx,
                                    DVec2 {x, y: origin_y + y} *self.cell_size
                                        + self.viewport_rect.pos,
                                    text,
                                );
                                column_index += text.column_count();
                            }
                            WrappedElement::Widget(widget) => {
                                column_index += widget.column_count;
                            }
                            WrappedElement::Wrap => {
                                column_index = line.wrap_indent_column_count();
                                row_index += 1;
                            }
                        }
                    }
                    line_index += 1;
                    origin_y += line.height();
                }
                BlockElement::Widget(widget) => {
                    origin_y += widget.height;
                }
            }
        }
    }
    
    fn draw_indent_guide_layer(&mut self, cx: &mut Cx2d<'_>, session: &Session) {
        let mut origin_y = session.layout().line(self.line_start).y();
        for element in session
            .layout()
            .block_elements(self.line_start, self.line_end)
        {
            let Settings {
                tab_column_count,
                ..
            } = **session.settings();
            match element {
                BlockElement::Line {line, ..} => {
                    for row_index in 0..line.row_count() {
                        for column_index in
                        (0..line.indent_column_count()).step_by(tab_column_count)
                        {
                            let (x, y) = line.grid_to_normalized_position(row_index, column_index);
                            self.draw_indent_guide.draw_abs(
                                cx,
                                Rect {
                                    pos: DVec2 {x, y: origin_y + y} *self.cell_size
                                        + self.viewport_rect.pos,
                                    size: DVec2 {
                                        x: 2.0,
                                        y: line.scale() * self.cell_size.y,
                                    },
                                },
                            );
                        }
                    }
                    origin_y += line.height();
                }
                BlockElement::Widget(widget) => {
                    origin_y += widget.height;
                }
            }
        }
    }
    
    fn draw_decoration_layer(&mut self, cx: &mut Cx2d<'_>, session: &Session) {
        let mut active_decoration = None;
        let decorations = session.decorations();
        let mut decorations = decorations.iter();
        while decorations.as_slice().first().map_or(false, | decoration | {
            decoration.end().line_index < self.line_start
        }) {
            decorations.next().unwrap();
        }
        if decorations.as_slice().first().map_or(false, | decoration | {
            decoration.start().line_index < self.line_start
        }) {
            active_decoration = Some(ActiveDecoration {
                decoration: *decorations.next().unwrap(),
                start_x: 0.0,
            });
        }
        DrawDecorationLayer {
            code_editor: self,
            active_decoration,
            decorations,
        }
        .draw_decoration_layer(cx, session)
    }
    
    fn draw_selection_layer(&mut self, cx: &mut Cx2d<'_>, session: &Session) {
        let mut active_selection = None;
        let selections = session.selections();
        let mut selections = selections.iter();
        while selections.as_slice().first().map_or(false, | selection | {
            selection.end().line_index < self.line_start
        }) {
            selections.next().unwrap();
        }
        if selections.as_slice().first().map_or(false, | selection | {
            selection.start().line_index < self.line_start
        }) {
            active_selection = Some(ActiveSelection {
                selection: *selections.next().unwrap(),
                start_x: 0.0,
            });
        }
        DrawSelectionLayer {
            code_editor: self,
            active_selection,
            selections,
        }
        .draw_selection_layer(cx, session)
    }
    
    fn pick(&self, session: &Session, position: DVec2) -> Option<(Position, Affinity)> {
        let position = (position - self.viewport_rect.pos) / self.cell_size;
        let mut line_index = session.layout().find_first_line_ending_after_y(position.y);
        let mut origin_y = session.layout().line(line_index).y();
        for block in session.layout().block_elements(line_index, line_index + 1) {
            match block {
                BlockElement::Line {
                    is_inlay: false,
                    line,
                } => {
                    let mut byte_index = 0;
                    let mut row_index = 0;
                    let mut column_index = 0;
                    for element in line.wrapped_elements() {
                        match element {
                            WrappedElement::Text {
                                is_inlay: false,
                                text,
                            } => {
                                for grapheme in text.graphemes() {
                                    let (start_x, y) =
                                    line.grid_to_normalized_position(row_index, column_index);
                                    let start_y = origin_y + y;
                                    let (end_x, _) = line.grid_to_normalized_position(
                                        row_index,
                                        column_index + grapheme.column_count(),
                                    );
                                    let end_y = start_y + line.scale();
                                    if (start_y..=end_y).contains(&position.y) {
                                        let mid_x = (start_x + end_x) / 2.0;
                                        if (start_x..=mid_x).contains(&position.x) {
                                            return Some((
                                                Position {
                                                    line_index,
                                                    byte_index,
                                                },
                                                Affinity::After,
                                            ));
                                        }
                                        if (mid_x..=end_x).contains(&position.x) {
                                            return Some((
                                                Position {
                                                    line_index,
                                                    byte_index: byte_index + grapheme.len(),
                                                },
                                                Affinity::Before,
                                            ));
                                        }
                                    }
                                    byte_index += grapheme.len();
                                    column_index += grapheme.column_count();
                                }
                            }
                            WrappedElement::Text {
                                is_inlay: true,
                                text,
                            } => {
                                let (start_x, y) =
                                line.grid_to_normalized_position(row_index, column_index);
                                let start_y = origin_y + y;
                                let (end_x, _) = line.grid_to_normalized_position(
                                    row_index,
                                    column_index + text.column_count(),
                                );
                                let end_y = origin_y + line.scale();
                                if (start_y..=end_y).contains(&position.y)
                                    && (start_x..=end_x).contains(&position.x)
                                {
                                    return Some((
                                        Position {
                                            line_index,
                                            byte_index,
                                        },
                                        Affinity::Before,
                                    ));
                                }
                                column_index += text.column_count();
                            }
                            WrappedElement::Widget(widget) => {
                                column_index += widget.column_count;
                            }
                            WrappedElement::Wrap => {
                                let (_, y) =
                                line.grid_to_normalized_position(row_index, column_index);
                                let start_y = origin_y + y;
                                let end_y = start_y + line.scale();
                                if (start_y..=end_y).contains(&position.y) {
                                    return Some((
                                        Position {
                                            line_index,
                                            byte_index,
                                        },
                                        Affinity::Before,
                                    ));
                                }
                                column_index = line.wrap_indent_column_count();
                                row_index += 1;
                            }
                        }
                    }
                    let (_, y) = line.grid_to_normalized_position(row_index, column_index);
                    let start_y = origin_y + y;
                    let end_y = start_y + line.scale();
                    if (start_y..=end_y).contains(&position.y) {
                        return Some((
                            Position {
                                line_index,
                                byte_index,
                            },
                            Affinity::After,
                        ));
                    }
                    line_index += 1;
                    origin_y += line.height();
                }
                BlockElement::Line {
                    is_inlay: true,
                    line,
                } => {
                    let start_y = origin_y;
                    let end_y = start_y + line.height();
                    if (start_y..=end_y).contains(&position.y) {
                        return Some((
                            Position {
                                line_index,
                                byte_index: 0,
                            },
                            Affinity::Before,
                        ));
                    }
                    origin_y += line.height();
                }
                BlockElement::Widget(widget) => {
                    origin_y += widget.height;
                }
            }
        }
        None
    }
}

#[derive(Clone, Copy, Debug, Eq, Hash, PartialEq)]
pub enum CodeEditorAction {
    TextDidChange,
}

struct DrawDecorationLayer<'a> {
    code_editor: &'a mut CodeEditor,
    active_decoration: Option<ActiveDecoration>,
    decorations: Iter<'a, Decoration>,
}

impl<'a> DrawDecorationLayer<'a> {
    fn draw_decoration_layer(&mut self, cx: &mut Cx2d, session: &Session) {
        let mut line_index = self.code_editor.line_start;
        let mut origin_y = session.layout().line(line_index).y();
        for block in session
            .layout()
            .block_elements(self.code_editor.line_start, self.code_editor.line_end)
        {
            match block {
                BlockElement::Line {
                    is_inlay: false,
                    line,
                } => {
                    let mut byte_index = 0;
                    let mut row_index = 0;
                    let mut column_index = 0;
                    self.handle_event(
                        cx,
                        line_index,
                        line,
                        byte_index,
                        Affinity::Before,
                        origin_y,
                        row_index,
                        column_index,
                    );
                    for element in line.wrapped_elements() {
                        match element {
                            WrappedElement::Text {
                                is_inlay: false,
                                text,
                            } => {
                                for grapheme in text.graphemes() {
                                    self.handle_event(
                                        cx,
                                        line_index,
                                        line,
                                        byte_index,
                                        Affinity::After,
                                        origin_y,
                                        row_index,
                                        column_index,
                                    );
                                    byte_index += grapheme.len();
                                    column_index += grapheme.column_count();
                                    self.handle_event(
                                        cx,
                                        line_index,
                                        line,
                                        byte_index,
                                        Affinity::Before,
                                        origin_y,
                                        row_index,
                                        column_index,
                                    );
                                }
                            }
                            WrappedElement::Text {
                                is_inlay: true,
                                text,
                            } => {
                                column_index += text.column_count();
                            }
                            WrappedElement::Widget(widget) => {
                                column_index += widget.column_count;
                            }
                            WrappedElement::Wrap => {
                                if self.active_decoration.is_some() {
                                    self.draw_decoration(
                                        cx,
                                        line,
                                        origin_y,
                                        row_index,
                                        column_index,
                                    );
                                }
                                column_index = line.wrap_indent_column_count();
                                row_index += 1;
                            }
                        }
                    }
                    self.handle_event(
                        cx,
                        line_index,
                        line,
                        byte_index,
                        Affinity::After,
                        origin_y,
                        row_index,
                        column_index,
                    );
                    if self.active_decoration.is_some() {
                        self.draw_decoration(cx, line, origin_y, row_index, column_index);
                    }
                    line_index += 1;
                    origin_y += line.height();
                }
                BlockElement::Line {
                    is_inlay: true,
                    line,
                } => {
                    origin_y += line.height();
                }
                BlockElement::Widget(widget) => {
                    origin_y += widget.height;
                }
            }
        }
    }
    
    fn handle_event(
        &mut self,
        cx: &mut Cx2d,
        line_index: usize,
        line: Line<'_>,
        byte_index: usize,
        affinity: Affinity,
        origin_y: f64,
        row_index: usize,
        column_index: usize,
    ) {
        let position = Position {
            line_index,
            byte_index,
        };
        if self.active_decoration.as_ref().map_or(false, | decoration | {
            decoration.decoration.end() == position && affinity == Affinity::Before
        }) {
            self.draw_decoration(cx, line, origin_y, row_index, column_index);
            self.active_decoration = None;
        }
        if self
        .decorations
            .as_slice()
            .first()
            .map_or(false, | decoration | {
            decoration.start() == position && affinity == Affinity::After
        })
        {
            let decoration = *self.decorations.next().unwrap();
            if !decoration.is_empty() {
                let (start_x, _) = line.grid_to_normalized_position(row_index, column_index);
                self.active_decoration = Some(ActiveDecoration {
                    decoration,
                    start_x,
                });
            }
        }
    }
    
    fn draw_decoration(
        &mut self,
        cx: &mut Cx2d,
        line: Line<'_>,
        origin_y: f64,
        row_index: usize,
        column_index: usize,
    ) {
        let start_x = mem::take(&mut self.active_decoration.as_mut().unwrap().start_x);
        let (x, y) = line.grid_to_normalized_position(row_index, column_index);
        self.code_editor.draw_decoration.draw_abs(
            cx,
            Rect {
                pos: DVec2 {
                    x: start_x,
                    y: origin_y + y,
                } *self.code_editor.cell_size
                    + self.code_editor.viewport_rect.pos,
                size: DVec2 {
                    x: x - start_x,
                    y: line.scale(),
                } *self.code_editor.cell_size,
            },
        );
    }
}

struct ActiveDecoration {
    decoration: Decoration,
    start_x: f64,
}

struct DrawSelectionLayer<'a> {
    code_editor: &'a mut CodeEditor,
    active_selection: Option<ActiveSelection>,
    selections: Iter<'a, Selection>,
}

impl<'a> DrawSelectionLayer<'a> {
    fn draw_selection_layer(&mut self, cx: &mut Cx2d, session: &Session) {
        let mut line_index = self.code_editor.line_start;
        let mut origin_y = session.layout().line(line_index).y();
        for block in session
            .layout()
            .block_elements(self.code_editor.line_start, self.code_editor.line_end)
        {
            match block {
                BlockElement::Line {
                    is_inlay: false,
                    line,
                } => {
                    let mut byte_index = 0;
                    let mut row_index = 0;
                    let mut column_index = 0;
                    self.handle_event(
                        cx,
                        line_index,
                        line,
                        byte_index,
                        Affinity::Before,
                        origin_y,
                        row_index,
                        column_index,
                    );
                    for element in line.wrapped_elements() {
                        match element {
                            WrappedElement::Text {
                                is_inlay: false,
                                text,
                            } => {
                                for grapheme in text.graphemes() {
                                    self.handle_event(
                                        cx,
                                        line_index,
                                        line,
                                        byte_index,
                                        Affinity::After,
                                        origin_y,
                                        row_index,
                                        column_index,
                                    );
                                    byte_index += grapheme.len();
                                    column_index += grapheme.column_count();
                                    self.handle_event(
                                        cx,
                                        line_index,
                                        line,
                                        byte_index,
                                        Affinity::Before,
                                        origin_y,
                                        row_index,
                                        column_index,
                                    );
                                }
                            }
                            WrappedElement::Text {
                                is_inlay: true,
                                text,
                            } => {
                                column_index += text.column_count();
                            }
                            WrappedElement::Widget(widget) => {
                                column_index += widget.column_count;
                            }
                            WrappedElement::Wrap => {
                                if self.active_selection.is_some() {
                                    self.draw_selection(
                                        cx,
                                        line,
                                        origin_y,
                                        row_index,
                                        column_index,
                                    );
                                }
                                column_index = line.wrap_indent_column_count();
                                row_index += 1;
                            }
                        }
                    }
                    self.handle_event(
                        cx,
                        line_index,
                        line,
                        byte_index,
                        Affinity::After,
                        origin_y,
                        row_index,
                        column_index,
                    );
                    column_index += 1;
                    if self.active_selection.is_some() {
                        self.draw_selection(cx, line, origin_y, row_index, column_index);
                    }
                    line_index += 1;
                    origin_y += line.height();
                }
                BlockElement::Line {
                    is_inlay: true,
                    line,
                } => {
                    origin_y += line.height();
                }
                BlockElement::Widget(widget) => {
                    origin_y += widget.height;
                }
            }
        }
        if self.active_selection.is_some() {
            self.code_editor.draw_selection.end(cx);
        }
    }
    
    fn handle_event(
        &mut self,
        cx: &mut Cx2d,
        line_index: usize,
        line: Line<'_>,
        byte_index: usize,
        affinity: Affinity,
        origin_y: f64,
        row_index: usize,
        column_index: usize,
    ) {
        let position = Position {
            line_index,
            byte_index,
        };
        if self.active_selection.as_ref().map_or(false, | selection | {
            selection.selection.end() == position && selection.selection.end_affinity() == affinity
        }) {
            self.draw_selection(cx, line, origin_y, row_index, column_index);
            self.code_editor.draw_selection.end(cx);
            let selection = self.active_selection.take().unwrap().selection;
            if selection.cursor.position == position && selection.cursor.affinity == affinity {
                self.draw_cursor(cx, line, origin_y, row_index, column_index);
            }
        }
        if self
        .selections
            .as_slice()
            .first()
            .map_or(false, | selection | {
            selection.start() == position && selection.start_affinity() == affinity
        })
        {
            let selection = *self.selections.next().unwrap();
            if selection.cursor.position == position && selection.cursor.affinity == affinity {
                self.draw_cursor(cx, line, origin_y, row_index, column_index);
            }
            if !selection.is_empty() {
                let (start_x, _) = line.grid_to_normalized_position(row_index, column_index);
                self.active_selection = Some(ActiveSelection {selection, start_x});
            }
            self.code_editor.draw_selection.begin();
        }
    }
    
    fn draw_selection(
        &mut self,
        cx: &mut Cx2d,
        line: Line<'_>,
        origin_y: f64,
        row_index: usize,
        column_index: usize,
    ) {
        let start_x = mem::take(&mut self.active_selection.as_mut().unwrap().start_x);
        let (x, y) = line.grid_to_normalized_position(row_index, column_index);
        self.code_editor.draw_selection.draw(
            cx,
            Rect {
                pos: DVec2 {
                    x: start_x,
                    y: origin_y + y,
                } *self.code_editor.cell_size
                    + self.code_editor.viewport_rect.pos,
                size: DVec2 {
                    x: x - start_x,
                    y: line.scale(),
                } *self.code_editor.cell_size,
            },
        );
    }
    
    fn draw_cursor(
        &mut self,
        cx: &mut Cx2d<'_>,
        line: Line<'_>,
        origin_y: f64,
        row_index: usize,
        column_index: usize,
    ) {
        let (x, y) = line.grid_to_normalized_position(row_index, column_index);
        self.code_editor.draw_cursor.draw_abs(
            cx,
            Rect {
                pos: DVec2 {x, y: origin_y + y} *self.code_editor.cell_size
                    + self.code_editor.viewport_rect.pos,
                size: DVec2 {
                    x: 2.0,
                    y: line.scale() * self.code_editor.cell_size.y,
                },
            },
        );
    }
}

struct ActiveSelection {
    selection: Selection,
    start_x: f64,
}

#[derive(Live, LiveHook)]
struct TokenColors {
    #[live]
    unknown: Vec4,
    #[live]
    branch_keyword: Vec4,
    #[live]
    comment: Vec4,
    #[live]
    constant: Vec4,
    #[live]
    delimiter: Vec4,
    #[live]
    delimiter_highlight: Vec4,
    #[live]
    identifier: Vec4,
    #[live]
    loop_keyword: Vec4,
    #[live]
    number: Vec4,
    #[live]
    other_keyword: Vec4,
    #[live]
    punctuator: Vec4,
    #[live]
    string: Vec4,
    #[live]
    typename: Vec4,
    #[live]
    whitespace: Vec4,
}

#[derive(Live, LiveHook)]
#[repr(C)]
pub struct DrawIndentGuide {
    #[deref]
    draw_super: DrawQuad,
    #[live]
    color: Vec4,
}

#[derive(Live, LiveHook)]
struct DrawDecoration {
    #[deref]
    draw_super: DrawQuad,
}

#[derive(Live, LiveHook)]
#[repr(C)]
struct DrawSelection {
    #[deref]
    draw_super: DrawQuad,
    #[live]
    prev_x: f32,
    #[live]
    prev_w: f32,
    #[live]
    next_x: f32,
    #[live]
    next_w: f32,
    #[rust]
    prev_prev_rect: Option<Rect>,
    #[rust]
    prev_rect: Option<Rect>,
}

impl DrawSelection {
    fn begin(&mut self) {
        debug_assert!(self.prev_rect.is_none());
    }
    
    fn end(&mut self, cx: &mut Cx2d) {
        self.draw_rect_internal(cx, None);
        self.prev_prev_rect = None;
        self.prev_rect = None;
    }
    
    fn draw(&mut self, cx: &mut Cx2d, rect: Rect) {
        self.draw_rect_internal(cx, Some(rect));
        self.prev_prev_rect = self.prev_rect;
        self.prev_rect = Some(rect);
    }
    
    fn draw_rect_internal(&mut self, cx: &mut Cx2d, rect: Option<Rect>) {
        if let Some(prev_rect) = self.prev_rect {
            if let Some(prev_prev_rect) = self.prev_prev_rect {
                self.prev_x = prev_prev_rect.pos.x as f32;
                self.prev_w = prev_prev_rect.size.x as f32;
            } else {
                self.prev_x = 0.0;
                self.prev_w = 0.0;
            }
            if let Some(rect) = rect {
                self.next_x = rect.pos.x as f32;
                self.next_w = rect.size.x as f32;
            } else {
                self.next_x = 0.0;
                self.next_w = 0.0;
            }
            self.draw_abs(cx, prev_rect);
        }
    }
}<|MERGE_RESOLUTION|>--- conflicted
+++ resolved
@@ -13,7 +13,7 @@
         Token,
     },
     makepad_widgets::*,
-    std::{fmt,fmt::Write},
+    std::fmt::Write,
     std::{mem, slice::Iter},
 };
 
@@ -269,15 +269,12 @@
 
 impl CodeEditor {
     pub fn draw(&mut self, cx: &mut Cx2d, session: &mut Session) {
-<<<<<<< HEAD
         // This needs to be called first to ensure the session is up to date.
         session.handle_changes();
 
-=======
         self.cell_size =
         self.draw_text.text_style.font_size * self.draw_text.get_monospace_base(cx);
         
->>>>>>> 80b447af
         let last_added_selection =
         session.selections()[session.last_added_selection_index().unwrap()];
         let (cursor_x, cursor_y) = session.layout().logical_to_normalized_position(
@@ -354,12 +351,7 @@
         self.viewport_rect.pos += pad_left_top;
         self.viewport_rect.size -= pad_left_top;
         
-<<<<<<< HEAD
-        session.set_wrap_column(Some(
-=======
-        session.handle_changes();
         session.set_wrap_column(if self.word_wrap {Some(
->>>>>>> 80b447af
             (self.viewport_rect.size.x / self.cell_size.x) as usize,
         )} else {None});
         
