use {
    makepad_code_editor::{
        code_editor::*,
        state::{Document, Session},
    },
    makepad_widgets::*,
    std::{cell::RefCell, rc::Rc},
};

live_design! {
    import makepad_widgets::desktop_window::DesktopWindow;
    import makepad_code_editor::code_editor::CodeEditor;

    App = {{App}} {
        ui: <DesktopWindow> {
            code_editor = <CodeEditor> {}
        }
    }
}

#[derive(Live)]
pub struct App {
    #[live]
    ui: WidgetRef,
    #[rust]
    state: State,
}

impl AppMain for App {
    fn handle_event(&mut self, cx: &mut Cx, event: &Event) {
        if let Event::Draw(event) = event {
            let mut cx = Cx2d::new(cx, event);
            while let Some(next) = self.ui.draw_widget(&mut cx).hook_widget() {
<<<<<<< HEAD
                if let Some(mut code_editor) = next.into_code_editor().borrow_mut() {
=======
                if let Some(mut code_editor) = next.as_code_editor().borrow_mut(){
>>>>>>> 342560d2
                    code_editor.draw(&mut cx, &mut self.state.session);
                }
            }
            return;
        }
        self.ui.handle_widget_event(cx, event);
        if let Some(mut code_editor) = self.ui.get_code_editor(id!(code_editor)).borrow_mut() {
            code_editor.handle_event(cx, event, &mut self.state.session);
        }
    }
}

impl LiveHook for App {
    fn before_live_design(cx: &mut Cx) {
        makepad_widgets::live_design(cx);
        makepad_code_editor::code_editor::live_design(cx);
    }
}

struct State {
    session: Session,
}

impl Default for State {
    fn default() -> Self {
        Self {
            session: Session::new(Rc::new(RefCell::new(Document::new(
                include_str!("state.rs").into(),
            )))),
        }
    }
}

app_main!(App);<|MERGE_RESOLUTION|>--- conflicted
+++ resolved
@@ -31,11 +31,7 @@
         if let Event::Draw(event) = event {
             let mut cx = Cx2d::new(cx, event);
             while let Some(next) = self.ui.draw_widget(&mut cx).hook_widget() {
-<<<<<<< HEAD
-                if let Some(mut code_editor) = next.into_code_editor().borrow_mut() {
-=======
                 if let Some(mut code_editor) = next.as_code_editor().borrow_mut(){
->>>>>>> 342560d2
                     code_editor.draw(&mut cx, &mut self.state.session);
                 }
             }
