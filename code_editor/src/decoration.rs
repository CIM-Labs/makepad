--- conflicted
+++ resolved
@@ -18,11 +18,6 @@
 }
 
 impl Decoration {
-<<<<<<< HEAD
-    pub fn new(id: usize, start: Position, end: Position) -> Self {
-        assert!(start <= end);
-        Self { id, start, end }
-=======
     pub fn new(id: usize, start: Position, end: Position, ty:DecorationType) -> Self {
         if start > end{
             return Self {
@@ -38,7 +33,6 @@
             start,
             end,
         }
->>>>>>> 256f63ba
     }
 
     pub fn is_empty(self) -> bool {
@@ -134,21 +128,7 @@
 impl Default for DecorationSet {
     fn default() -> Self {
         Self {
-<<<<<<< HEAD
-            decorations: vec![Decoration::new(
-                0,
-                Position {
-                    line_index: 0,
-                    byte_index: 4,
-                },
-                Position {
-                    line_index: 3,
-                    byte_index: 8,
-                },
-            )],
-=======
             decorations: vec![]
->>>>>>> 256f63ba
         }
     }
 }
