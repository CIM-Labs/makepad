--- conflicted
+++ resolved
@@ -17,12 +17,8 @@
             },
             apple_classes::init_apple_classes_global,
             apple_media::CxAppleMedia,
-<<<<<<< HEAD
             apple_decoding::CxAppleDecoding,
-            metal::{MetalCx, MetalWindow, DrawPassMode},
-=======
             metal::{MetalCx, DrawPassMode},
->>>>>>> f379c114
         },
         pass::{CxPassParent},
         thread::Signal,
