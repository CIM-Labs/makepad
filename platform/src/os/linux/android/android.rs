use {
    std::rc::Rc,
    std::cell::{RefCell},
    std::ffi::CString,
    std::os::raw::{c_char, c_void},
    std::time::Instant,
    self::super::{
        android_media::CxAndroidMedia,
        jni_sys::jobject,
        android_jni::{AndroidToJava},
        android_keycodes::android_to_makepad_key_code,
    },
    self::super::super::{
        gl_sys,
        //libc_sys,
    },
    crate::{
        cx_api::{CxOsOp, CxOsApi},
        makepad_math::*,
        thread::Signal,
        live_id::LiveId,
        event::{
            NetworkResponseEvent,
            NetworkResponse,
            HttpResponse,
            TouchPoint,
            TouchUpdateEvent,
            WindowGeomChangeEvent,
            TimerEvent,
            TextInputEvent,
            TextClipboardEvent,
            KeyEvent,
            KeyModifiers,
            KeyCode,
            Event,
            WindowGeom,
<<<<<<< HEAD
            HttpResponseEvent,
            HttpRequestErrorEvent,
            VideoDecodingInitializedEvent,
            VideoColorFormat,
            VideoStreamEvent,
=======
>>>>>>> 5309a451
        },
        window::CxWindowPool,
        pass::CxPassParent,
        cx::{Cx, OsType, AndroidParams},
        gpu_info::GpuPerformance,
        os::cx_native::EventFlow,
        pass::{PassClearColor, PassClearDepth, PassId},
    }
};

// Defined in https://developer.android.com/reference/android/view/KeyEvent#META_CTRL_MASK
const ANDROID_META_CTRL_MASK: i32 = 28672;
// Defined in  https://developer.android.com/reference/android/view/KeyEvent#META_SHIFT_MASK
const ANDROID_META_SHIFT_MASK: i32 = 193;
// Defined in  https://developer.android.com/reference/android/view/KeyEvent#META_ALT_MASK
const ANDROID_META_ALT_MASK: i32 = 50;

#[link(name = "EGL")]
extern "C" {
    fn eglGetProcAddress(procname: *const c_char) -> *mut c_void;
}

impl Cx {
    
    /// Called when EGL is initialized.
    pub fn from_java_on_init(&mut self, params: AndroidParams, to_java: AndroidToJava) {
        // lets load dependencies here.
        self.android_load_dependencies(&to_java);
        
        self.os.dpi_factor = params.density;
        self.os_type = OsType::Android(params);
        self.gpu_info.performance = GpuPerformance::Tier1;
        self.call_event_handler(&Event::Construct);
    } 
    
    pub fn from_java_on_pause(&mut self,  _to_java: AndroidToJava) {
        self.call_event_handler(&Event::Pause);
    }
     
    pub fn from_java_on_resume(&mut self, _to_java: AndroidToJava) {
        self.call_event_handler(&Event::Resume);
        let window_id = CxWindowPool::id_zero();
        if let Some(main_pass_id) = self.windows[window_id].main_pass_id {
            self.redraw_pass_and_child_passes(main_pass_id);
        }
        self.redraw_all();
        self.reinitialise_media();
    }

    pub fn from_java_on_new_gl(&mut self,  to_java: AndroidToJava) {
        // init GL
        self.redraw_all(); 
        unsafe {gl_sys::load_with( | s | {   
            let s = CString::new(s).unwrap();
            eglGetProcAddress(s.as_ptr()) 
        })};
        
        to_java.schedule_timeout(0, 0); 
        to_java.schedule_redraw(); 
        self.after_every_event(&to_java);
    }    
 
    pub fn from_java_on_free_gl(&mut self,  _to_java: AndroidToJava) {
        // lets destroy all of our gl resources
        for texture in &mut self.textures.0.pool{
            texture.os.free_resources();
        }
        // delete all geometry buffers
        for geometry in &mut self.geometries.0.pool{
            geometry.os.free_resources();
        }

        for pass in &mut self.passes.0.pool{
            pass.os.free_resources();
        }
        // ok now we walk the views and remove all vaos and indexbuffers
        for draw_list in &mut self.draw_lists.0.pool{
            for item in &mut draw_list.draw_items.buffer{
                item.os.free_resources();
            }
        }
        
        for shader in &mut self.draw_shaders.os_shaders{
            shader.free_resources();
        }
    }
    
    pub fn android_load_dependencies(&mut self, to_java: &AndroidToJava) {
        for (path, dep) in &mut self.dependencies {
            if let Some(data) = to_java.read_asset(path) {
                dep.data = Some(Ok(Rc::new(data)))
            }
            else {
                let message = format!("cannot load dependency {}", path);
                crate::makepad_error_log::error!("Android asset failed: {}", message);
                dep.data = Some(Err(message));
            }
        }
    }
    
    /// Called when the MakepadSurface is resized.
    pub fn from_java_on_resize(&mut self, width: i32, height: i32, to_java: AndroidToJava) {
        self.os.display_size = dvec2(width as f64, height as f64);
        let window_id = CxWindowPool::id_zero();
        let window = &mut self.windows[window_id];
        let old_geom = window.window_geom.clone();
        let dpi_factor = window.dpi_override.unwrap_or(self.os.dpi_factor);
        let size = self.os.display_size / dpi_factor;
        window.window_geom = WindowGeom {
            dpi_factor,
            can_fullscreen: false,
            xr_is_presenting: false,
            is_fullscreen: true,
            is_topmost: true,
            position: dvec2(0.0, 0.0),
            inner_size: size,
            outer_size: size,
        };
        let new_geom = window.window_geom.clone();
        self.call_event_handler(&Event::WindowGeomChange(WindowGeomChangeEvent {
            window_id,
            new_geom,
            old_geom
        }));
        if let Some(main_pass_id) = self.windows[window_id].main_pass_id {
            self.redraw_pass_and_child_passes(main_pass_id);
        }
        self.redraw_all();
        self.os.first_after_resize = true;
        self.after_every_event(&to_java);
    }
    
    /// Called when the MakepadSurface needs to be redrawn.
    pub fn from_java_on_draw(&mut self, to_java: AndroidToJava) {
        if self.new_next_frames.len() != 0 {
            self.call_next_frame_event(self.os.time_now());
        }
        if self.need_redrawing() {
            self.call_draw_event();
            
            //android_app.egl.make_current();
            self.opengl_compile_shaders();
        }
        
        if self.os.first_after_resize {
            self.os.first_after_resize = false;
            self.redraw_all();
        }
        
        self.handle_repaint(&to_java);
        self.after_every_event(&to_java);
    }
    
    /// Called when a touch event happened on the MakepadSurface.
    pub fn from_java_on_touch(&mut self, mut touches: Vec<TouchPoint>, to_java: AndroidToJava) {
        let time = self.os.time_now();
        let window = &mut self.windows[CxWindowPool::id_zero()];
        let dpi_factor = window.dpi_override.unwrap_or(self.os.dpi_factor);
        for touch in &mut touches {
            // When the software keyboard shifted the UI in the vertical axis,
            //we need to make the math here to keep touch events positions synchronized.
            if self.os.keyboard_visible { touch.abs.y += self.os.keyboard_panning_offset as f64 };

            touch.abs /= dpi_factor;
        }
        self.fingers.process_touch_update_start(time, &touches);
        let e = Event::TouchUpdate(
            TouchUpdateEvent {
                time,
                window_id: CxWindowPool::id_zero(),
                touches,
                modifiers: Default::default()
            }
        );
        self.call_event_handler(&e);
        let e = if let Event::TouchUpdate(e) = e {e}else {panic!()};
        self.fingers.process_touch_update_end(&e.touches);
        self.after_every_event(&to_java);
    }

    /// Called when a touch event happened on the software keyword
    pub fn from_java_on_key_down(&mut self, key_code_val: i32, characters: Option<String>, meta_state: i32, to_java: AndroidToJava) {
        let e: Event;

        match characters {
            Some(input) => {
                e = Event::TextInput(
                    TextInputEvent {
                        input: input,
                        replace_last: false,
                        was_paste: false,
                    }
                );
                self.call_event_handler(&e);
            }
            None => {
                let key_code = android_to_makepad_key_code(key_code_val);
                if !key_code.is_unknown() {
                    let control = meta_state & ANDROID_META_CTRL_MASK != 0;
                    let alt = meta_state & ANDROID_META_ALT_MASK != 0;
                    let shift = meta_state & ANDROID_META_SHIFT_MASK != 0;
                    let ch = key_code.to_char(shift);
                    let is_shortcut = control || alt;
                    let is_return = key_code == KeyCode::ReturnKey;
                    if ch.is_some() && !is_shortcut && !is_return {
                        let input = ch.unwrap().to_string();
                        e = Event::TextInput(
                            TextInputEvent {
                                input,
                                replace_last: false,
                                was_paste: false,
                            }
                        );
                        self.call_event_handler(&e);
                    } else if is_shortcut {
                        if key_code == KeyCode::KeyC {  
                            let response = Rc::new(RefCell::new(None));
                            e = Event::TextCopy(TextClipboardEvent {
                                response: response.clone()
                            });
                            self.call_event_handler(&e);
                            let response = response.borrow();
                            if let Some(response) = response.as_ref(){
                                to_java.copy_to_clipboard(response);
                            }
                        } else if key_code == KeyCode::KeyX {
                            let response = Rc::new(RefCell::new(None));
                            let e = Event::TextCut(TextClipboardEvent {
                                response: response.clone()
                            });
                            self.call_event_handler(&e);
                            let response = response.borrow();
                            if let Some(response) = response.as_ref(){
                                to_java.copy_to_clipboard(response);
                            }
                        } else if key_code == KeyCode::KeyV {  
                            to_java.paste_from_clipboard();
                        }
                    } else {
                        e = Event::KeyDown(
                            KeyEvent {
                                key_code,
                                is_repeat: false,
                                modifiers: KeyModifiers {shift, control, alt, ..Default::default()},
                                time: self.os.time_now()
                            }
                        );
                        self.call_event_handler(&e);
                    }
                    self.after_every_event(&to_java);
                }
            }
        }
    }
    
    /// Called when a timeout expired.
    pub fn from_java_on_timeout(&mut self, timer_id: i64, to_java: AndroidToJava) {
        if timer_id == 0 {
            if Signal::check_and_clear_ui_signal() {
                self.handle_media_signals(&to_java);
                self.call_event_handler(&Event::Signal);
            }
            to_java.schedule_timeout(0, 16);
        }
        else {
            self.call_event_handler(&Event::Timer(TimerEvent {timer_id: timer_id as u64}))
        }
        self.after_every_event(&to_java);
    }
    
    fn after_every_event(&mut self, to_java: &AndroidToJava) {
        self.handle_platform_ops(&to_java);
        if self.any_passes_dirty() || self.need_redrawing() || self.new_next_frames.len() != 0 {
            to_java.schedule_redraw();
        }
    }
    
    pub fn from_java_on_midi_device_opened(&mut self, name: String, midi_device: jobject, to_java: AndroidToJava) {
        self.os.media.android_midi().lock().unwrap().midi_device_opened(name, midi_device, &to_java);
    }

    pub fn from_java_on_hide_text_ime(&mut self, to_java: AndroidToJava) {
        self.text_ime_was_dismissed();
        self.redraw_all();
        self.after_every_event(&to_java);
    }

    pub fn from_java_on_resize_text_ime(&mut self, ime_height: i32, to_java: AndroidToJava) {
        self.os.keyboard_visible = true;
        self.panning_adjust_for_text_ime(ime_height);
        self.redraw_all();
        self.after_every_event(&to_java);
    }

    pub fn from_java_on_paste_from_clipboard(&mut self, content: Option<String>, to_java: AndroidToJava) {
        if let Some(text) = content {
            let e = Event::TextInput(
                TextInputEvent {
                    input: text,
                    replace_last: false,
                    was_paste: true,
                }
            );
            self.call_event_handler(&e);
            self.after_every_event(&to_java);
        }
    }

    pub fn from_java_on_cut_to_clipboard(&mut self, to_java: AndroidToJava) {
        let e = Event::TextCut(
            TextClipboardEvent {
                response: Rc::new(RefCell::new(None))
            }
        );
        self.call_event_handler(&e);
        self.after_every_event(&to_java);
    }

    pub fn from_java_on_http_response(&mut self, request_id: u64, metadata_id: u64, status_code: u16, headers: String, body: Vec<u8>, to_java: AndroidToJava) {
        let e = Event::NetworkResponses(vec![
            NetworkResponseEvent{
                request_id: LiveId(request_id),
                response: NetworkResponse::HttpResponse(HttpResponse::new(
                    LiveId(metadata_id),
                    status_code,
                    headers,
                    Some(body)
                ))
            }
        ]);
        self.call_event_handler(&e);
        self.after_every_event(&to_java);
    }

    pub fn from_java_on_http_request_error(&mut self, request_id: u64, _metadata_id: u64, error: String, to_java: AndroidToJava) {
        let e = Event::NetworkResponses(vec![
            NetworkResponseEvent{
                request_id: LiveId(request_id),
                response: NetworkResponse::HttpRequestError(error)
            }
        ]);
        self.call_event_handler(&e);
        self.after_every_event(&to_java);
    }

    pub fn from_java_on_video_decoding_initialized(&mut self, video_id: u64, frame_rate: usize, video_width: u32, video_height: u32, 
        color_format: String, duration: u128, to_java: AndroidToJava) {
        let e = Event::VideoDecodingInitialized(
            VideoDecodingInitializedEvent { 
                video_id: LiveId(video_id),
                frame_rate,
                video_width,
                video_height,
                color_format: VideoColorFormat::from_str(&color_format),
                duration,
            }
        );
        self.call_event_handler(&e);
        self.after_every_event(&to_java);
    }

    pub fn from_java_on_video_stream(&mut self, video_id: u64, pixel_data: Vec<u8>, 
        yuv_strides: (usize, usize), timestamp: u128, is_eoc: bool, to_java: AndroidToJava) {
        let e = Event::VideoStream(
        VideoStreamEvent  { 
                video_id: LiveId(video_id),
                pixel_data,
                yuv_strides,
                timestamp,
                is_eoc,
            }
        );
        self.call_event_handler(&e);
        self.after_every_event(&to_java);
    }

    pub fn draw_pass_to_fullscreen(
        &mut self,
        pass_id: PassId,
        to_java: &AndroidToJava,
    ) {
        let draw_list_id = self.passes[pass_id].main_draw_list_id.unwrap();

        self.setup_render_pass(pass_id);
        
        // keep repainting in a loop 
        self.passes[pass_id].paint_dirty = false;
        let panning_offset = if self.os.keyboard_visible { self.os.keyboard_panning_offset } else { 0 };
        
        unsafe {
            gl_sys::Viewport(0, panning_offset, self.os.display_size.x as i32, self.os.display_size.y as i32);
        }
        
        let clear_color = if self.passes[pass_id].color_textures.len() == 0 {
            self.passes[pass_id].clear_color
        }
        else {
            match self.passes[pass_id].color_textures[0].clear_color {
                PassClearColor::InitWith(color) => color,
                PassClearColor::ClearWith(color) => color
            }
        };
        let clear_depth = match self.passes[pass_id].clear_depth {
            PassClearDepth::InitWith(depth) => depth,
            PassClearDepth::ClearWith(depth) => depth
        };
        
        if !self.passes[pass_id].dont_clear {
            unsafe {
                //gl_sys::BindFramebuffer(gl_sys::FRAMEBUFFER, 0);
                gl_sys::ClearDepthf(clear_depth as f32); 
                gl_sys::ClearColor(clear_color.x, clear_color.y, clear_color.z, clear_color.w);
                gl_sys::Clear(gl_sys::COLOR_BUFFER_BIT | gl_sys::DEPTH_BUFFER_BIT);
            }
        }
        Self::set_default_depth_and_blend_mode();
         
        let mut zbias = 0.0;
        let zbias_step = self.passes[pass_id].zbias_step;
        
        self.render_view(
            pass_id,
            draw_list_id,
            &mut zbias,
            zbias_step,
        );
        
        to_java.swap_buffers();
        //unsafe {
        //direct_app.drm.swap_buffers_and_wait(&direct_app.egl);
        //}
    }
    
    pub (crate) fn handle_repaint(&mut self, to_java: &AndroidToJava) {
        //opengl_cx.make_current();
        let mut passes_todo = Vec::new();
        self.compute_pass_repaint_order(&mut passes_todo);
        self.repaint_id += 1;
        for pass_id in &passes_todo {
            match self.passes[*pass_id].parent.clone() {
                CxPassParent::Window(_) => {
                    //let window = &self.windows[window_id];
                    self.draw_pass_to_fullscreen(*pass_id, to_java);
                }
                CxPassParent::Pass(_) => {
                    //let dpi_factor = self.get_delegated_dpi_factor(parent_pass_id);
                    self.draw_pass_to_texture(*pass_id);
                },
                CxPassParent::None => {
                    self.draw_pass_to_texture(*pass_id);
                }
            }
        }
    }

    fn panning_adjust_for_text_ime(&mut self, android_ime_height: i32) {
        self.os.keyboard_visible = true;

        let screen_height = (self.os.display_size.y / self.os.dpi_factor) as i32;
        let vertical_offset = self.os.keyboard_trigger_position.y as i32;
        let ime_height = (android_ime_height as f64 / self.os.dpi_factor) as i32;

        // Make sure there is some room between the software keyword and the text input or widget that triggered
        // the TextIME event
        let vertical_space = ime_height / 3;

        let should_be_panned = vertical_offset > screen_height - ime_height;
        if should_be_panned {
            let panning_offset = vertical_offset - (screen_height - ime_height) + vertical_space;
            self.os.keyboard_panning_offset = (panning_offset as f64 * self.os.dpi_factor) as i32;
        } else {
            self.os.keyboard_panning_offset = 0;
        }
    }
    
    fn handle_platform_ops(&mut self, to_java: &AndroidToJava) -> EventFlow {
        while let Some(op) = self.platform_ops.pop() {
            match op {
                CxOsOp::CreateWindow(window_id) => {
                    let window = &mut self.windows[window_id];
                    let dpi_factor = window.dpi_override.unwrap_or(self.os.dpi_factor);
                    let size = self.os.display_size / dpi_factor;
                    window.window_geom = WindowGeom {
                        dpi_factor,
                        can_fullscreen: false,
                        xr_is_presenting: false,
                        is_fullscreen: true,
                        is_topmost: true,
                        position: dvec2(0.0, 0.0),
                        inner_size: size,
                        outer_size: size,
                    };
                    window.is_created = true;
                },
                CxOsOp::SetCursor(_cursor) => {
                    //xlib_app.set_mouse_cursor(cursor);
                },
                CxOsOp::StartTimer {timer_id, interval, repeats: _} => {
                    //android_app.start_timer(timer_id, interval, repeats);
                    to_java.schedule_timeout(timer_id as i64, interval as i64);
                },
                CxOsOp::StopTimer(timer_id) => {
                    to_java.cancel_timeout(timer_id as i64);
                    //android_app.stop_timer(timer_id);
                },
                CxOsOp::ShowTextIME(area, _pos) => {
                    self.os.keyboard_trigger_position = area.get_clipped_rect(self).pos;
                    to_java.show_text_ime();
                },
                CxOsOp::HideTextIME => {
                    self.os.keyboard_visible = false;
                    to_java.hide_text_ime();
                },
                CxOsOp::ShowClipboardActions(selected) => {
                    to_java.show_clipboard_actions(selected.as_str());
                },
                CxOsOp::HttpRequest{request_id, request} => {
                    to_java.http_request(request_id, request)
                },
                CxOsOp::InitializeVideoDecoding(video_id, video, chunk_size) => { // TODO: ADD TODO FOR OTHER PLATFORMS
                    to_java.initialize_video_decoding(video_id, video, chunk_size);
                },
                CxOsOp::DecodeVideoChunk(video_id, start_timestamp, end_timestamp) => {
                    to_java.decode_video_chunk(video_id, start_timestamp, end_timestamp);
                },
                _ => ()
            }
        }  
        EventFlow::Poll
    }
}

impl CxOsApi for Cx {
    fn init_cx_os(&mut self) {
        self.live_registry.borrow_mut().package_root = Some("makepad".to_string());
        self.live_expand();
        self.live_scan_dependencies();
    }
    
    fn spawn_thread<F>(&mut self, f: F) where F: FnOnce() + Send + 'static {
        std::thread::spawn(f);
    }
}

impl Default for CxOs {
    fn default() -> Self {
        Self {
            first_after_resize: true,
            display_size: dvec2(100., 100.),
            dpi_factor: 1.5,
            time_start: Instant::now(),
            keyboard_visible: false,
            keyboard_trigger_position: DVec2::default(),
            keyboard_panning_offset: 0,
            media: CxAndroidMedia::default()
        }
    }
}

pub struct CxOs {
    pub first_after_resize: bool,
    pub display_size: DVec2,
    pub dpi_factor: f64,
    pub time_start: Instant,

    pub keyboard_visible: bool,
    pub keyboard_trigger_position: DVec2,
    pub keyboard_panning_offset: i32,

    pub (crate) media: CxAndroidMedia,
}

impl CxOs {
    pub fn time_now(&self) -> f64 {
        let time_now = Instant::now(); //unsafe {mach_absolute_time()};
        (time_now.duration_since(self.time_start)).as_micros() as f64 / 1_000_000.0
    }
}<|MERGE_RESOLUTION|>--- conflicted
+++ resolved
@@ -34,14 +34,9 @@
             KeyCode,
             Event,
             WindowGeom,
-<<<<<<< HEAD
-            HttpResponseEvent,
-            HttpRequestErrorEvent,
             VideoDecodingInitializedEvent,
             VideoColorFormat,
             VideoStreamEvent,
-=======
->>>>>>> 5309a451
         },
         window::CxWindowPool,
         pass::CxPassParent,
