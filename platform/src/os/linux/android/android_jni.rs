--- conflicted
+++ resolved
@@ -2,24 +2,17 @@
 
 use {
     std::rc::Rc,
-    self::super::{
-        jni_sys::{jclass, jsize, jint, jbyte, jlong, jstring, jfloat, jobject, jboolean, JNIEnv, JNI_ABORT},
-    },
+    self::super::jni_sys::{jclass, jsize, jint, jbyte, jlong, jstring, jfloat, jobject, jboolean, JNIEnv, JNI_ABORT},
     crate::{
         makepad_live_id::*,
         area::Area,
         makepad_math::*,
         event::*,
         cx::{Cx, AndroidParams},
-<<<<<<< HEAD
-        network::*,
-        makepad_live_id::LiveId
-=======
->>>>>>> 5309a451
     },
     std::{
         cell::Cell,
-        ffi::{CString},
+        ffi::CString,
         marker::PhantomData,
     },
 };
