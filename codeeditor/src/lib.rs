--- conflicted
+++ resolved
@@ -3,281 +3,4 @@
 
 mod state;
 
-<<<<<<< HEAD
-#[derive(Debug)]
-pub struct CodeEditor {
-    view: ScrollView,
-    background: DrawColor,
-    selection: DrawColor,
-    text: DrawText,
-}
-
-impl CodeEditor {
-    pub fn style(cx: &mut Cx) {
-        live_body!(cx, {
-            self::layout: Layout {}
-            self::comment_color: #638d54;
-            self::identifier_color: #d4d4d4;
-            self::keyword_color: #5b9bd3;
-            self::punctuator_color: #d4d4d4;
-            self::number_color: #b6ceaa;
-            self::selection_color: #ff0000;
-            self::string_color: #cc917b;
-            self::whitespace_color: #808080;
-            self::unknown_color: #808080;
-            self::text_style: TextStyle {
-                ..makepad_widget::widgetstyle::text_style_fixed
-            }
-        })
-    }
-
-    pub fn new(cx: &mut Cx) -> CodeEditor {
-        CodeEditor {
-            view: ScrollView::new_standard_hv(cx),
-            background: DrawColor::new(cx, default_shader!()).with_draw_depth(0.0),
-            selection: DrawColor::new(cx, default_shader!()).with_draw_depth(1.0),
-            text: DrawText::new(cx, default_shader!()).with_draw_depth(2.0),
-        }
-    }
-
-    pub fn handle_code_editor(&mut self, cx: &mut Cx, event: &mut Event) -> CodeEditorEvent {
-        if self.view.handle_scroll_view(cx, event) {
-            self.view.redraw_view(cx);
-        }
-        match event.hits(cx, self.view.area(), HitOpt::default()) {
-            Event::KeyFocus(_) => CodeEditorEvent::KeyFocus,
-            Event::KeyFocusLost(_) => {
-                self.view.redraw_view(cx);
-                CodeEditorEvent::KeyFocusLost
-            }
-            Event::KeyDown(event) => {
-                println!("Got key down {:?}", event.key_code);
-                CodeEditorEvent::None
-            }
-            Event::TextInput(event) => {
-                println!("Got text input {}", event.input);
-                CodeEditorEvent::None
-            }
-            Event::TextCopy(_) => {
-                match event {
-                    // Access the original event
-                    Event::TextCopy(event) => {
-                        event.response = Some(String::new());
-                    }
-                    _ => {}
-                }
-                CodeEditorEvent::None
-            }
-            _ => CodeEditorEvent::None
-        }
-    }
-
-    pub fn draw_code_editor(&mut self, cx: &mut Cx, document: &Document) {
-        #[derive(Debug)]
-        struct Colors {
-            comment: Vec4,
-            identifier: Vec4,
-            keyword: Vec4,
-            punctuator: Vec4,
-            number: Vec4,
-            selection: Vec4,
-            string: Vec4,
-            whitespace: Vec4,
-            unknown: Vec4,
-        }
-
-        if self
-            .view
-            .begin_view(cx, live_layout!(cx, self::layout))
-            .is_err()
-        {
-            return;
-        }
-        let colors = Colors {
-            comment: live_vec4!(cx, self::comment_color),
-            identifier: live_vec4!(cx, self::identifier_color),
-            keyword: live_vec4!(cx, self::keyword_color),
-            number: live_vec4!(cx, self::number_color),
-            punctuator: live_vec4!(cx, self::punctuator_color),
-            selection: live_vec4!(cx, self::selection_color),
-            string: live_vec4!(cx, self::string_color),
-            whitespace: live_vec4!(cx, self::whitespace_color),
-            unknown: live_vec4!(cx, self::unknown_color),
-        };
-        self.selection.color = colors.selection;
-        self.text.text_style = live_text_style!(cx, self::text_style);
-        let Rect {
-            pos: origin,
-            size: viewport_size,
-        } = cx.get_turtle_rect();
-        let viewport_start = origin + self.view.get_scroll_pos(cx);
-        let viewport_end = viewport_start + viewport_size;
-        self.background.draw_quad_abs(
-            cx,
-            Rect {
-                pos: viewport_start,
-                size: viewport_size,
-            },
-        );
-        self.selection.begin_many(cx);
-        self.text.begin_many(cx);
-        let mut max_line_end_x = 0.0 as f32;
-        let mut line_start_y = origin.y;
-        let mut selections = document.selections.iter().peekable();
-        let char_size = self.text.text_style.font_size * self.text.get_monospace_base(cx);
-        for (line_index, line) in document.lines.iter().enumerate() {
-            let line_end_x = origin.x + line.chars.len() as f32 * char_size.x;
-            max_line_end_x = max_line_end_x.max(line_end_x);
-            let line_end_y = line_start_y + char_size.y;
-            if line_start_y >= viewport_end.y || line_end_y <= viewport_start.y {
-                line_start_y = line_end_y;
-                continue;
-            }
-            while let Some(selection) = selections.peek() {
-                if selection.start.line > line_index {
-                    break;
-                }
-                let selection_start_x = if selection.start.line == line_index {
-                    selection.start.column
-                } else {
-                    0
-                } as f32
-                    * char_size.x;
-                    
-                let selection_end_x = if selection.end.line == line_index {
-                    selection.end.column
-                } else {
-                    line.chars.len()
-                } as f32
-                    * char_size.x;
-                    
-                if selection_start_x >= viewport_end.x || selection_end_x <= viewport_start.x {
-                    continue;
-                }
-                self.selection.draw_quad_abs(
-                    cx,
-                    Rect {
-                        pos: Vec2 {
-                            x: selection_start_x,
-                            y: line_start_y,
-                        },
-                        size: Vec2 {
-                            x: selection_end_x - selection_start_x,
-                            y: line_end_y - line_start_y,
-                        },
-                    },
-                );
-                if selection.end.line > line_index {
-                    break;
-                }
-                selections.next();
-            }
-            let mut token_start = 0;
-            for token in &line.tokens {
-                let token_end = token_start + token.len;
-                let token_start_x = token_start as f32 * char_size.x;
-                let token_end_x = token_end as f32 * char_size.x;
-                if token_start_x >= viewport_end.x || token_end_x <= viewport_start.x {
-                    continue;
-                }
-                self.text.color = match token.kind {
-                    TokenKind::Comment => colors.comment,
-                    TokenKind::Identifier => colors.identifier,
-                    TokenKind::Keyword => colors.keyword,
-                    TokenKind::Number => colors.number,
-                    TokenKind::Punctuator => colors.punctuator,
-                    TokenKind::String => colors.string,
-                    TokenKind::Whitespace => colors.whitespace,
-                    TokenKind::Unknown => colors.unknown,
-                };
-                self.text.draw_text_chunk(
-                    cx,
-                    Vec2 {
-                        x: token_start_x,
-                        y: line_start_y,
-                    },
-                    0,
-                    &line.chars[token_start..token_end],
-                    |_, _, _, _| 0.0,
-                );
-                token_start = token_end;
-            }
-            line_start_y = line_end_y;
-        }
-        self.text.end_many(cx);
-        self.selection.end_many(cx);
-        cx.set_turtle_bounds(
-            Vec2 {
-                x: max_line_end_x,
-                y: line_start_y,
-            } - origin,
-        );
-        self.view.end_view(cx);
-    }
-}
-
-#[derive(Clone, Debug)]
-pub struct Document {
-    lines: Vec<Line>,
-    selections: Vec<Range>,
-}
-
-impl FromIterator<Vec<char>> for Document {
-    fn from_iter<I>(iter: I) -> Document
-    where
-        I: IntoIterator<Item = Vec<char>>,
-    {
-        let mut state = State::Initial;
-        Document {
-            lines: iter
-                .into_iter()
-                .map(|chars| {
-                    let tokens = tokenizer::tokenize(&mut state, &chars).collect::<Vec<_>>();
-                    Line { chars, tokens }
-                })
-                .collect::<Vec<_>>(),
-            selections: vec![
-                Range {
-                    start: Position {
-                        line: 0,
-                        column: 10,
-                    },
-                    end: Position {
-                        line: 5,
-                        column: 10,
-                    },
-                },
-                Range {
-                    start: Position {
-                        line: 5,
-                        column: 15,
-                    },
-                    end: Position {
-                        line: 5,
-                        column: 20,
-                    },
-                },
-            ],
-        }
-    }
-}
-
-#[derive(Clone, Debug)]
-pub struct Line {
-    chars: Vec<char>,
-    tokens: Vec<Token>,
-}
-
-#[derive(Clone, Copy, Debug)]
-pub enum CodeEditorEvent {
-    KeyFocus,
-    KeyFocusLost,
-    None,
-}
-
-pub fn set_code_editor_style(cx: &mut Cx) {
-    CodeEditor::style(cx)
-}
-=======
-pub use self::state::State;
->>>>>>> 7ccf418b
+pub use self::state::State;