--- conflicted
+++ resolved
@@ -152,6 +152,7 @@
                 return Some((path_hash, bounds));
             }
             Err(e) => {
+                log!("Error in SVG Path {}", e);
                 return None
             }
         }
@@ -238,24 +239,6 @@
                                 .uniform_scale(entry.args.scale)
                         );
                         cmd
-                        //log!("GOT COMMAND {:?}", cmd);
-<<<<<<< HEAD
-                        /*match cmd {
-                            PathCommand::MoveTo(_p) => cmd,
-                            PathCommand::LineTo(_p) => cmd,
-                            PathCommand::QuadraticTo(_p1, _p) => cmd,
-                            PathCommand::CubicTo(_p1, _p2, p) => PathCommand::LineTo(p),
-                            PathCommand::Close => cmd
-                        }*/
-=======
-                        match cmd{
-                            PathCommand::MoveTo(_p)=>cmd,
-                            PathCommand::LineTo(_p)=>cmd,
-                            PathCommand::QuadraticTo(_p1, _p)=>cmd,
-                            PathCommand::CubicTo(_p1,_p2,_p)=>cmd,
-                            PathCommand::Close=>cmd
-                        }
->>>>>>> fd082397
                     }
                 }).linearize(0.5)
             );
@@ -266,6 +249,7 @@
             }
             trapezoids
         };
+        
         for trapezoid in trapezoids {
             self.a_xs = Vec2 {x: trapezoid.xs[0], y: trapezoid.xs[1]};
             self.a_ys = Vec4 {x: trapezoid.ys[0], y: trapezoid.ys[1], z: trapezoid.ys[2], w: trapezoid.ys[3]};
@@ -542,13 +526,9 @@
                         self.last_pt += Vector {x: self.nums[4], y: self.nums[5]};
                     }
                     self.out.push(PathCommand::CubicTo(
-<<<<<<< HEAD
-                        Point {x: self.nums[0], y: self.nums[1]},
-                        Point {x: self.nums[1], y: self.nums[2]},
-=======
                         Point{x:self.nums[0], y:self.nums[1]},
                         Point{x:self.nums[2], y:self.nums[3]},
->>>>>>> fd082397
+
                         self.last_pt,
                     ))
                 },
