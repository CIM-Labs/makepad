pub use makepad_component;
pub use makepad_component::makepad_platform;
pub use makepad_platform::makepad_math;
pub use makepad_media;

use makepad_component::*;
use makepad_component::imgui::*;
use makepad_draw_2d::*;
use makepad_media::*;
use makepad_media::audio_graph::*;

mod display_audio;
mod piano;
mod iron_fish;

use crate::iron_fish::*;
use crate::piano::*;
use crate::display_audio::*;

use std::fs::File;
use std::io::prelude::*;


live_register!{
    registry AudioComponent::*;
    registry FrameComponent::*;
    import makepad_component::theme::*;
    import makepad_component::frame::*;
    import makepad_draw_2d::shader::std::*;

    SPACING_PANELS : 15.0
    const COLOR_OSC : #xFFFF99 // yellow
    const COLOR_MIX : #xC // gray
    const COLOR_ENV : #xFFC499 // light red
    const COLOR_FILTER : #xA7ADF2 // indigo
    const COLOR_LFO : #xFF9999 // red
    const COLOR_TOUCH : #xBBFF99 // light green
    const COLOR_FX : #x99EEFF // light green
    const COLOR_TEXT_H1 : #x181818
    const COLOR_TEXT_H2 : #x9
    const FONT_SIZE_H1: 11.5
    const FONT_SIZE_H2: 10 
    

    MainHeader: FoldHeader {
        state: {
            open = {
                off = {apply: {header: {bg: {radius: vec2(3.0, 3.0)}}}}
                on = {apply: {header: {bg: {radius: vec2(3.0, 1.0)}}}}
            }
        }
        header: BoxY {
            cursor: Default,
            bg: {color: #6},
            walk: {width: Fill, height: Fit},
            layout: {flow: Right, padding: 8, spacing: 5}
        }
    }
    
    InstrumentHeader: FoldHeader {
        header: Rect {
            cursor: Default,
            bg: {color: #5},
            walk: {width: Fill, height: Fit}
            layout: {flow: Right, padding: 8, spacing: 5}
        }
    }
    
    LayerHeader: InstrumentHeader {
        header: {
            bg: {color: #4},
        }
    }
    
    ElementBox: Frame {
        bg: {color: #4}
        walk: {width: Fill, height: Fit}
        layout: {flow: Down, padding: {left: 8, top: 5, bottom: 3, right: 8}, spacing: 5}
    }
    
    FishDropDown: DropDown {
        // popup_menu: {
        //     name: {
        //         {text_style: {font_size: (FONT_SIZE_H2), font: { path: d"resources/IBMPlexSans-SemiBold.ttf" }}, color: (COLOR_TEXT_H1)}
        //     }
        // }
        layout: {
            padding: {left: 6.0, top: 6.0, right: 4.0, bottom: 6.0}
        }
        label:{text_style: {font_size: (FONT_SIZE_H2), font: { path: d"resources/IBMPlexSans-SemiBold.ttf" }}, color: (COLOR_TEXT_H1)}
        bg: {
            fn get_bg(self, inout sdf: Sdf2d) {
                sdf.box(
                    1,
                    1,
                    self.rect_size.x - 2,
                    self.rect_size.y - 2,
                    3
                )
                sdf.stroke_keep(#0, 1);
                sdf.fill(mix(#5, #2, self.pos.y));
            }
        }
    }
    
    FishButton: Button {
        label:{text_style: {font_size: (FONT_SIZE_H2), font: { path: d"resources/IBMPlexSans-SemiBold.ttf" }}, color: (COLOR_TEXT_H1)}
        bg: {
            instance hover: 0.0
            instance pressed: 0.0
            
            const BORDER_RADIUS: 3.0
            
            fn pixel(self) -> vec4 {
                let sdf = Sdf2d::viewport(self.pos * self.rect_size);
                sdf.box(
                    1.,
                    1.,
                    self.rect_size.x - 2.0,
                    self.rect_size.y - 2.0,
                    2.0
                )
                sdf.fill_keep(mix(mix(#5, #2, self.pos.y), mix(#1, #3, self.pos.y), self.pressed))
                
                sdf.stroke(
                    #0,
                    1.0
                )
                
                return sdf.result
            }
        }
        
        walk: {
            width: Size::Fit,
            height: Size::Fit,
            margin: {left: 1.0, right: 1.0, top: 1.0, bottom: 1.0},
        }
        
        layout: {
            align: {x: 0.5, y: 0.5},
            padding: 8
        }
    }

    FishSlider: Slider {
        label: "CutOff1"
        walk: {height: 40}
        label_text:{text_style: {font_size: (FONT_SIZE_H2), font: { path: d"resources/IBMPlexSans-SemiBold.ttf" }}, color: (COLOR_TEXT_H2)}
        slider: {
            instance line_color: #f00
            instance bipolar: 0.0
            fn pixel(self) -> vec4 {
                let slider_height = 7;
                let nub_size = 3
                
                let sdf = Sdf2d::viewport(self.pos * self.rect_size)
                let top = 20.0;
                
                sdf.box(1.0, top, self.rect_size.x - 2, self.rect_size.y - top - 2, 2);
                sdf.fill_keep(mix(#2, #3c, self.pos.y))
                sdf.stroke(#5, 1.0)
                let in_side = 5.0;
                let in_top = 7.0;
                sdf.rect(1.0 + in_side, top + in_top, self.rect_size.x - 2 - 2 * in_side, 3);
                sdf.fill(#1);
                let in_top = 9.0;
                sdf.rect(1.0 + in_side, top + in_top, self.rect_size.x - 2 - 2 * in_side, 3);
                sdf.fill(#4);
                
                let nub_x = self.slide_pos * (self.rect_size.x - nub_size - in_side * 2 - 9);
                sdf.move_to(mix(in_side + 3.5, self.rect_size.x * 0.5, self.bipolar), top + in_top);
                
                sdf.line_to(nub_x + in_side + nub_size * 0.5, top + in_top);
                sdf.stroke(self.line_color, 1)
                
                let nub_x = self.slide_pos * (self.rect_size.x - nub_size - in_side * 2 - 9);
                sdf.box(nub_x + in_side, top + 3.0, 12, 12, 1.)
                
                sdf.fill_keep(mix(mix(#7, #a, self.hover), #3, self.pos.y));
                sdf.stroke(mix(mix(#7, #a, self.hover), #0, pow(self.pos.y, 3)), 1.);
                
                return sdf.result
            }
        }
    }
    
    InstrumentSlider: ElementBox {
        slider = FishSlider {
            slider: {bipolar: 0.0}
        }
    }
    
    InstrumentBipolarSlider: ElementBox {
        slider = FishSlider {
            slider: {bipolar: 1.0}
        }
    }
    
    InstrumentCheckbox: ElementBox {
        bg: {color: #f00}
        checkbox = CheckBox {
            label: "CutOff1"
            

            label_text: {text_style: {font_size: (FONT_SIZE_H2), font: { path: d"resources/IBMPlexSans-SemiBold.ttf" }}, color: (COLOR_TEXT_H2)}

            label_walk: {
                margin: {left: 23.0, top: 8, bottom: 8, right: 10}
            }
        }
    }
    
    InstrumentDropdown: ElementBox {
        layout: {align: {y: 0.5}, padding: 5, flow: Right}
        label = Label { walk: {width: 30, margin: {left: 7}},
            label: {
                color: (COLOR_TEXT_H2)
            }
        }
        dropdown = FishDropDown {}
    }

    GraphPaper: Box {
        walk: {width: Fill, height: 100, margin: {left: 5, right: 5}}
        bg: {
            radius: 3,
            color: #x3F,
            color2: #0,
            
            instance attack: 0.05
            instance hold: 0.0
            instance decay: 0.2
            instance sustain: 0.5
            instance release: 0.2
            
            fn get_fill(self) -> vec4 {
                let sdf = Sdf2d::viewport(self.pos * self.rect_size); //mod (self.pos * self.rect_size, 15))
                let base_color = mix(self.color, self.color2, pow(length((self.pos - vec2(0.5, 0.5)) * 1.2), 2.0));
                let darker = base_color * 0.8;
                let pos = self.pos * self.rect_size;
                sdf.clear(mix(base_color, darker, pow(abs(sin(pos.x * 0.5)), 24) + pow(abs(sin(pos.y * 0.5)), 32.0)));
                sdf.rect(1.0, 1.0, 16, 16)
                sdf.stroke(darker, 1)
                let pad_b = 8
                let pad_s = 8
                let width = self.rect_size.x - 2 * pad_s
                let height = self.rect_size.y - 2 * pad_b
                let total = self.attack + self.decay + self.release + 0.5  + self.hold
                let sustain = self.rect_size.y - pad_b - height * self.sustain;
                sdf.pos = self.pos * self.rect_size;
                sdf.move_to(pad_s, self.rect_size.y - pad_b)
                sdf.line_to(pad_s + width * (self.attack / total), pad_b)
                sdf.line_to(pad_s + width * ((self.attack +self.hold)/ total), pad_b)
                sdf.line_to(pad_s + width * ((self.attack + self.decay + self.hold) / total), sustain)
                sdf.line_to(pad_s + width * (1.0 - self.release / total), sustain)
                sdf.line_to(pad_s + width, self.rect_size.y - pad_b)
                sdf.stroke_keep(#xFFC49910, 8.0);
                sdf.stroke_keep(#xFFC49910, 6.0);
                sdf.stroke_keep(#xFFC49920, 4.0);
                sdf.stroke_keep(#xFFC49980, 2.0);
                sdf.stroke_keep(#xFFFFFFFF, 1.0);
                // sdf.stroke_keep(#f9b08b, 1.);
                return sdf.result
            }
        }
    }
    EnvelopePanel: Frame {
        layout: {flow: Down}
        walk: {width: Fill, height: Fit}
        display = GraphPaper {
        }
        attack = InstrumentSlider {
            slider = {
                slider: {line_color: (COLOR_ENV)}
                bind: "adsr.a"
                min: 0.0
                max: 1.0
                label: "A"
            }
        }
        hold = InstrumentSlider {
            slider = {
                slider: {line_color: (COLOR_ENV)}
                bind: "adsr.h"
                min: 0.0
                max: 1.0
                label: "H"
            }
        }
        decay = InstrumentSlider {
            slider = {
                slider: {line_color: (COLOR_ENV)}
                bind: "adsr.d"
                min: 0.0
                max: 1.0
                label: "D"
            }
        }
        sustain = InstrumentSlider {
            slider = {
                slider: {line_color: (COLOR_ENV)}
                bind: "adsr.s"
                min: 0.0
                max: 1.0
                label: "S"
            }
        }
        release = InstrumentSlider {
            slider = {
                slider: {line_color: (COLOR_ENV)}
                bind: "adsr.r"
                min: 0.0
                max: 1.0
                label: "R"
            }
        }
    }
    
    FishHeader: Solid {
        bg: {
            fn pixel(self) -> vec4 {
                let sdf = Sdf2d::viewport(self.pos * self.rect_size);
                let edge = 5.0;
                sdf.move_to(1.0 + edge, 1.0);
                sdf.line_to(self.rect_size.x - 2.0, 1.0);
                sdf.line_to(self.rect_size.x - 2.0, self.rect_size.y - 2.0)
                sdf.line_to(1.0, self.rect_size.y - 2.0);
                sdf.line_to(1.0, 1.0 + edge);
                sdf.close_path();
                sdf.fill(self.color);
                //sdf.stroke(self.color, 1.0)
                return sdf.result
            }
        }
        walk: {width: Fill, height: Fit}
        layout: {padding: {left: 10, top: 5, right: 10, bottom: 5}}
        label = Label {
            label: {text_style: {font_size: (FONT_SIZE_H1), font: { path: d"resources/IBMPlexSans-SemiBold.ttf" }}, color: (COLOR_TEXT_H1)}
            text: "replace me!"
        }
    }
    
    
    FishPanel: Frame {
        layout: {flow: Down}
        walk: {width: Fill, height: Fit}
        label = FishHeader {label = {text: "ReplaceMe"}}
        body = Box {
            layout: {flow: Down, padding: {top: 10, left: 6, right: 6, bottom: 15}}
            walk: {width: Fill, height: Fit, margin: {top: -3, left: 0.25}}
            bg: {
                color: #5
                fn pixel(self) -> vec4 {
                    let sdf = Sdf2d::viewport(self.pos * self.rect_size);
                    let edge = 8.0;
                    sdf.move_to(1.0, 1.0);
                    sdf.line_to(self.rect_size.x - 2.0, 1.0);
                    sdf.line_to(self.rect_size.x - 2.0, self.rect_size.y - edge)
                    sdf.line_to(self.rect_size.x - edge, self.rect_size.y - 2.0)
                    sdf.line_to(1.0, self.rect_size.y - 2.0);
                    sdf.close_path();
                    sdf.fill_keep(mix(#47, #3c, pow(self.pos.x, 8.0)));
                    sdf.stroke(self.color, 1.0)
                    return sdf.result
                }
            }
        }
    }
    
    TouchPanel: FishPanel {
        label = {bg: {color: (COLOR_TOUCH)}, label = {text: "Touch"}}
        body = {
            // bg: {color: #ccfc9f}
            
            scale = InstrumentBipolarSlider {
                slider = {
                    slider: {line_color: (COLOR_TOUCH)}
                    slider: {line_color: (COLOR_TOUCH)}
                    slider: {line_color: (COLOR_TOUCH)}
                    bind: "touch.scale"
                    min: -1.0
                    max: 1.0
                    label: "Scale"
                }
            }
            offset = InstrumentBipolarSlider {
                slider = {
                    slider: {line_color: (COLOR_TOUCH)}
                    bind: "touch.offset"
                    min: -1.0
                    max: 1.0
                    label: "Offset"
                }
            }
            curve = InstrumentSlider {
                slider = {
                    slider: {line_color: (COLOR_TOUCH)}
                    bind: "touch.curve"
                    min: 0.0
                    max: 1.0
                    label: "Curvature"
                }
            }
        }
    }
    
    MixerPanel: FishPanel {
        label = {bg: {color: (COLOR_MIX)}, label = {text: "Mixer"}}
        body = {
            // bg: {color: (COLOR_MIX)}
            balance = InstrumentBipolarSlider {
                slider = {
                    slider: {line_color: (COLOR_MIX)}
                    bind: "osc_balance"
                    min: 0.0
                    max: 1.0
                    label: "Oscillator 1/2 Balance"
                }
            }
            noise = InstrumentSlider {
                slider = {
                    slider: {line_color: (COLOR_MIX)}
                    bind: "noise"
                    min: 0.0
                    max: 1.0
                    label: "Noise"
                }
            }
            sub = InstrumentSlider {
                slider = {
                    slider: {line_color: (COLOR_MIX)}
                    bind: "sub_osc"
                    min: 0.0
                    max: 1.0
                    label: "Sub Oscillator"
                }
            }
        }        
    }
    FXPanel: FishPanel {
<<<<<<< HEAD
        label = {bg: {color: #9fe2fc}, label = {text: "Effects",}}
        body = {
            bg: {color: #9fe2fc} delaysend = InstrumentSlider {
                slider = {
                    slider: {line_color: #9fe2fc}
                    bind: "fx.delaysend"
                    min: 0.0
                    max: 1.0
                    label: "Delay Send"
                }
            } 
            delayfeedback = InstrumentSlider {
                slider = {
                    slider: {line_color: #9fe2fc}
                    bind: "fx.delayfeedback"
                    min: 0.0
                    max: 1.0
                    label: "Delay Feedback"
                }
=======
        label = {bg: {color: (COLOR_FX)}, label = {text: "Effects",}}
        body = {
            // bg: {color: #9fe2fc},
            delaysend = InstrumentSlider {
            slider = {
                slider: {line_color: (COLOR_FX)}
                bind: "fx.delaysend"
                min: 0.0
                max: 1.0
                label: "Delay Send"
            }
        } delayfeedback = InstrumentSlider {
            slider = {
                slider: {line_color: (COLOR_FX)}
                bind: "fx.delayfeedback"
                min: 0.0
                max: 1.0
                label: "Delay Feedback"
>>>>>>> 7fb3045a
            }
        }
    }
    LFOPanel: FishPanel {
        label = {bg: {color: (COLOR_LFO)}, label = {text: "LFO"}}
        body = {
            // bg: {color: #f4756e}
            rate = InstrumentSlider {
                slider = {
                    slider: {line_color: (COLOR_LFO)}
                    bind: "lfo.rate"
                    min: 0.0
                    max: 1.0
                    label: "Rate"
                }
            }
            sync = InstrumentCheckbox {
                checkbox = {
                    bind: "lfo.synconkey",
                    label: "Key sync"
                }
            }
        }
    }

    VolumeEnvelopePanel: FishPanel {
        label = {bg: {color: (COLOR_ENV)}, label = {text: "Volume Env"}}
        body = {
            // bg: {color: #f9b08b}
            vol_env = EnvelopePanel {
                attack = {slider = {bind: "volume_envelope.a"}}
                hold = {slider = {bind: "volume_envelope.h"}}
                decay = {slider = {bind: "volume_envelope.d"}}
                sustain = {slider = {bind: "volume_envelope.s"}}
                release = {slider = {bind: "volume_envelope.r"}}
            }
        }
    }
    
    ModEnvelopePanel: FishPanel {
        label = {bg: {color: (COLOR_ENV)}, label = {text: "Modulation Env"}}
        body = {
            // bg: {color: #f9b08b}
            mod_env = EnvelopePanel {
                attack = {slider = {bind: "mod_envelope.a"}}
                hold = {slider = {bind: "mod_envelope.h"}}
                decay = {slider = {bind: "mod_envelope.d"}}
                sustain = {slider = {bind: "mod_envelope.s"}}
                release = {slider = {bind: "mod_envelope.r"}}
            }
        }
    }
    
    FilterPanel: FishPanel {
        label = {bg: {color: (COLOR_FILTER)}, label = {text: "Filter"}}
        body = {
            // bg: {color: #7C93B8}
            InstrumentDropdown {
                label = {text: "Filter"}
                dropdown = {
                    bind_enum: "FilterType"
                    bind: "filter1.filter_type"
                    items: ["Lowpass", "Highpass", "Bandpass"]
                }
            }
            
            cutoff = InstrumentSlider {
                slider = {
                    slider: {line_color: (COLOR_FILTER)}
                    bind: "filter1.cutoff"
                    min: 0.0
                    max: 1.0
                    label: "Cutoff"
                }
            }
            
            resonance = InstrumentSlider {
                slider = {
                    slider: {line_color: (COLOR_FILTER)}
                    bind: "filter1.resonance"
                    min: 0.0
                    max: 1.0
                    label: "Resonance"
                }
            }
            
            modamount = InstrumentBipolarSlider {
                slider = {
                    slider: {line_color: (COLOR_FILTER)}
                    bind: "filter1.envelope_amount"
                    min: -1.0
                    max: 1.0
                    label: "Mod Env Amount"
                }
            }
            lfoamount = InstrumentBipolarSlider {
                slider = {
                    slider: {line_color: (COLOR_FILTER)}
                    bind: "filter1.lfo_amount"
                    min: -1.0
                    max: 1.0
                    label: "LFO Amount"
                }
            }
            touchamount = InstrumentBipolarSlider {
                slider = {
                    slider: {line_color: (COLOR_FILTER)}
                    bind: "filter1.touch_amount"
                    min: -1.0
                    max: 1.0
                    label: "Touch Amount"
                }
            }
        }
    }
    
    OscPanel: FishPanel {
        label = {bg: {color: (COLOR_OSC)}, label = {text: "Oscillator ?"}}
        body = {
            type = InstrumentDropdown {
                label = {text: "Type"}
                dropdown = {
                    bind_enum: "OscType"
                    bind: "osc1.osc_type"
                    items: ["DPWSawPulse","BlampTri",  "Pure"]
                    display: ["Saw", "Triangle",  "Sine"]
                }
            }
            
            transpose = InstrumentBipolarSlider {
                slider = {
                    slider: {line_color:(COLOR_OSC)}
                    bind: "osc1.transpose"
                    min: -24.0
                    max: 24.0
                    label: "Transpose"
                }
            }
            
            detune = InstrumentBipolarSlider {
                slider = {
                    slider: {line_color: (COLOR_OSC)}
                    bind: "osc1.detune"
                    min: -1.0
                    max: 1.0
                    label: "Detune"
                }
            }
        }
    }
    
    IronFishUI: InstrumentHeader {
        header: {
            layout: {align: {y: 0.5}}
            fold_button = FoldButton {}
            swatch = Circle {
                walk: {width: 10, height: 10}
                bg: {color: #f00}
            }
            label = Label {text: "IronFish"}
        }
        body: Frame {
            layout: {flow: Down}
            walk: {width: Fill, height: Fit}
            stack = LayerHeader {
                walk: {width: Fill, height: Fit}
                header: {
                    fold_button = FoldButton {}
                    label = Label {text: "Stack item", walk: {width: Fill}}
                }
                body: Frame {
                    layout: {flow: Down}
                    walk: {width: Fill, height: Fit}
                }
            }
        }
    }
    
    App: {{App}} {
        window: {window: {inner_size: vec2(1280, 1000)}, pass: {clear_color: (#3)}}
        audio_graph: {
            root: Mixer {
                c1 = Instrument {
                    /*  AudioUnitInstrument {
                        plugin: "Kontakt"
                    }*/
                    IronFish {
                    }
                    //key_range: {start: 34, end: 47 shift: 30}
                    /*
                    AudioUnitInstrument {
                        plugin: "Kontakt"
                    }*/
                }
            }
        }
        imgui: {
            design_mode: false,
            bg: {color: #f00},
            walk: {width: Fill, height: Fill}
            layout: {
                padding: 0
                align: {x: 0.0, y: 0.0}
                spacing: 0.,
                flow: Flow::Down
            },
            Frame {
                layout: {flow: Right, spacing: 0.0, padding: {bottom: -50}, align: {x: 1.0, y: 0.0}}
                walk: {margin: {left: 0, right: 5}, width: Fill, height: Fit}
                Image {
                    image: d"resources/tinrs.png",
                    walk: {width: (1000 * 0.25), height: (175 * 0.25)}
                }
            }
            GradientY {
                walk: {width: Fill, height: 200, margin: {top: 0, right: 0, bottom: 0, left: 0}}
                bg: {color: #000A, color2: #0004}
                display_audio = DisplayAudio {
                    walk: {height: Fill, width: Fill}
                }
            }
            
            piano = Piano {
                walk: {width: Fill, height: Fit, margin: {top: 0, right: 0, bottom: 10, left: 0}}
            }
            GradientY {
                walk: {width: Fill, height: 25, margin: {top: -10, left: 0}}
                bg: {color: #131820FF, color2: #13182000}
            }

            Frame {
                walk: {width: Fill, height: Fit, margin: {bottom: 5, left: 20}}
                bg: {color: #f00}
                layout: {flow: Down, spacing: 8.0, align: {x: 1.0, y: 1.0}}
                Frame {
                    walk: {width: Fill, height: Fit}
                    layout: {flow: Right, spacing: 2.0}
                    save1 = FishButton {text: "1"}
                    save2 = FishButton {text: "2"}
                    save3 = FishButton {text: "3"}
                    save4 = FishButton {text: "4"}
                    save5 = FishButton {text: "5"}
                    save6 = FishButton {text: "6"}
                    save7 = FishButton {text: "7"}
                    save8 = FishButton {text: "8"}
                    panic = FishButton {text: "Panic"}
                    // panic = FishButton {layout: {padding: 0}, walk: {height: Fill, margin: {left: 20, top: 20, right: 20, bottom: 20}}, text: "Panic"}
                }
            }
            
            Frame {
                walk: { margin: {top: 10, right: 20, bottom: 10, left: 20}}
                layout: {flow: Right, spacing: (SPACING_PANELS)}
                Frame {
                    layout: {flow: Down, spacing: (SPACING_PANELS)}
                    OscPanel {
                        label = {label = {text: "Oscillator 1"}}
                        body = {
                            type = {dropdown = {bind: "osc1.osc_type"}}
                            transpose = {slider = {bind: "osc1.transpose"}}
                            detune = {slider = {bind: "osc1.detune"}}
                        }
                    }
                    OscPanel {
                        label = {label = {text: "Oscillator 2"}}
                        body = {
                            type = {dropdown = {bind: "osc2.osc_type"}}
                            transpose = {slider = {bind: "osc2.transpose"}}
                            detune = {slider = {bind: "osc2.detune"}}
                        }
                    }
                    MixerPanel {}
                }
                Frame {
                    ModEnvelopePanel {}
                }
                Frame {
                    layout: {flow: Down, spacing: 10.0}
                    VolumeEnvelopePanel {}
                }
                Frame {
                    layout: {flow: Down, spacing: (SPACING_PANELS)}

                    FilterPanel {}
                    LFOPanel {}
                }
                Frame {
                    layout: {flow: Down, spacing: (SPACING_PANELS)}
                    
                    TouchPanel {}
                    FXPanel {}
                }
            }
            
        }
    }
}
main_app!(App);

#[derive(Copy, Clone)]
#[repr(u8)]
#[allow(unused)]
enum KnobType {
    UniPolar = 0,
    BiPolar,
    ToggleHoriz,
    ToggleVert,
    OneOutOf4,
    OneOutOf4Smooth,
    Circular1,
    Circular2,
    Circular3,
    Circular4
}

#[derive(Copy, Clone)]
#[repr(u8)]
#[allow(unused)]
enum KnobRGB {
    Yellow = 0,
    Orange,
    Red,
    Indigo,
    LightBlue,
    Green,
    Grey
}

struct KnobBind {
    name: String,
    min: f64,
    max: f64,
    value: f64,
    rgb: KnobRGB,
    ty: KnobType
}

#[derive(Live, LiveHook)]
pub struct App {
    imgui: ImGUI,
    audio_graph: AudioGraph,
    window: BareWindow,
    data: f32,
    #[rust(usize::MAX)] last_knob_index: usize,
    #[rust] knob_bind: [usize; 2],
    #[rust] knob_change: usize,
    #[rust(vec![
        KnobBind {name: "osc1.detune".into(), value: 0.0, rgb: KnobRGB::Yellow, ty: KnobType::BiPolar, min: -1.0, max: 1.0},
        KnobBind {name: "osc2.detune".into(), value: 0.0, rgb: KnobRGB::Yellow, ty: KnobType::BiPolar, min: -1.0, max: 1.0},
        KnobBind {name: "lfo.rate".into(), value: 0.0, rgb: KnobRGB::Red, ty: KnobType::UniPolar, min: 0.0, max: 1.0},
        
        KnobBind {name: "osc1.transpose".into(), value: 0.0, rgb: KnobRGB::Yellow, ty: KnobType::BiPolar, min: -36.0, max: 36.0},
        KnobBind {name: "osc2.transpose".into(), value: 0.0, rgb: KnobRGB::Yellow, ty: KnobType::BiPolar, min: -36.0, max: 36.0},
        
        KnobBind {name: "touch.offset".into(), value: 0.0, rgb: KnobRGB::Green, ty: KnobType::BiPolar, min: -1.0, max: 1.0},
        KnobBind {name: "touch.curve".into(), value: 0.0, rgb: KnobRGB::Green, ty: KnobType::UniPolar, min: 0.0, max: 1.0},
        KnobBind {name: "touch.scale".into(), value: 0.0, rgb: KnobRGB::Green, ty: KnobType::BiPolar, min: -1.0, max: 1.0},
        
        KnobBind {name: "fx.delaysend".into(), value: 0.0, rgb: KnobRGB::LightBlue, ty: KnobType::UniPolar, min: 0.0, max: 1.0},
        KnobBind {name: "fx.delayfeedback".into(), value: 0.0, rgb: KnobRGB::LightBlue, ty: KnobType::UniPolar, min: 0.0, max: 1.0},
        
        KnobBind {name: "filter1.cutoff".into(), value: 0.0, rgb: KnobRGB::Indigo, ty: KnobType::UniPolar, min: 0.0, max: 1.0},
        KnobBind {name: "filter1.resonance".into(), value: 0.0, rgb: KnobRGB::Indigo, ty: KnobType::UniPolar, min: 0.0, max: 1.0},
        KnobBind {name: "filter1.touch_amount".into(), value: 0.0, rgb: KnobRGB::Indigo, ty: KnobType::BiPolar, min: -1.0, max: 1.0},
        KnobBind {name: "filter1.lfo_amount".into(), value: 0.0, rgb: KnobRGB::Indigo, ty: KnobType::BiPolar, min: -1.0, max: 1.0},
        KnobBind {name: "filter1.envelope_amount".into(), value: 0.0, rgb: KnobRGB::Indigo, ty: KnobType::BiPolar, min: -1.0, max: 1.0},
        
        KnobBind {name: "osc_balance".into(), value: 0.0, rgb: KnobRGB::Grey, ty: KnobType::BiPolar, min: 0.0, max: 1.0},
        KnobBind {name: "noise".into(), value: 0.0, rgb: KnobRGB::Grey, ty: KnobType::UniPolar, min: 0.0, max: 1.0},
        KnobBind {name: "sub_osc".into(), value: 0.0, rgb: KnobRGB::Grey, ty: KnobType::UniPolar, min: 0.0, max: 1.0},
        
        KnobBind {name: "mod_envelope.a".into(), value: 0.0, rgb: KnobRGB::Orange, ty: KnobType::UniPolar, min: 0.0, max: 1.0},
        KnobBind {name: "mod_envelope.h".into(), value: 0.0, rgb: KnobRGB::Orange, ty: KnobType::UniPolar, min: 0.0, max: 1.0},
        KnobBind {name: "mod_envelope.d".into(), value: 0.0, rgb: KnobRGB::Orange, ty: KnobType::UniPolar, min: 0.0, max: 1.0},
        KnobBind {name: "mod_envelope.s".into(), value: 0.0, rgb: KnobRGB::Orange, ty: KnobType::UniPolar, min: 0.0, max: 1.0},
        KnobBind {name: "mod_envelope.r".into(), value: 0.0, rgb: KnobRGB::Orange, ty: KnobType::UniPolar, min: 0.0, max: 1.0},
        
        KnobBind {name: "volume_envelope.a".into(), value: 0.0, rgb: KnobRGB::Orange, ty: KnobType::UniPolar, min: 0.0, max: 1.0},
        KnobBind {name: "volume_envelope.h".into(), value: 0.0, rgb: KnobRGB::Orange, ty: KnobType::UniPolar, min: 0.0, max: 1.0},
        KnobBind {name: "volume_envelope.d".into(), value: 0.0, rgb: KnobRGB::Orange, ty: KnobType::UniPolar, min: 0.0, max: 1.0},
        KnobBind {name: "volume_envelope.s".into(), value: 0.0, rgb: KnobRGB::Orange, ty: KnobType::UniPolar, min: 0.0, max: 1.0},
        KnobBind {name: "volume_envelope.r".into(), value: 0.0, rgb: KnobRGB::Orange, ty: KnobType::UniPolar, min: 0.0, max: 1.0}
        
    ])] knob_table: Vec<KnobBind>
}

impl App {
    pub fn live_register(cx: &mut Cx) {
        makepad_component::live_register(cx);
        makepad_media::live_register(cx);
        crate::display_audio::live_register(cx);
        crate::iron_fish::live_register(cx);
        crate::piano::live_register(cx);
    }
    
    pub fn handle_event(&mut self, cx: &mut Cx, event: &Event) {
        if let Event::Draw(event) = event {
            return Cx2d::draw(cx, event, self, | cx, s | s.draw(cx));
        }
        //let dt = profile_start();
        
        self.window.handle_event(cx, event);
        
        let mut ui = self.imgui.run(cx, event);
        
        if ui.on_construct() {
            ui.cx.start_midi_input();
            let iron_fish = self.audio_graph.by_type::<IronFish>().unwrap();
            ui.bind_read(&iron_fish.settings.live_read());
            ui.piano(ids!(piano)).set_key_focus(ui.cx);
        }
        
        let display_audio = ui.display_audio(ids!(display_audio));
        
        let mut buffers = 0;
        self.audio_graph.handle_event(ui.cx, ui.event, &mut | cx, action | {
            match action {
                AudioGraphAction::DisplayAudio {buffer, voice, active} => {
                    display_audio.process_buffer(cx, active, voice, buffer);
                    buffers += 1;
                }
                AudioGraphAction::VoiceOff {voice} => {
                    display_audio.voice_off(cx, voice);
                }
            }
        });
        
        // fetch ui binding deltas
        for delta in ui.on_bind_deltas() {
            for (index, bind) in self.knob_table.iter_mut().enumerate() {
                if let Some(value) = delta.read_path(&bind.name) {
                    if let Some(v) = value.as_float() {
                        
                        let mod_env = ui.frame(ids!(mod_env.display));
                        let vol_env = ui.frame(ids!(vol_env.display));
                        match bind.name.as_ref() {
                            "mod_envelope.a" => mod_env.apply_over(ui.cx, live!{bg: {attack: (v)}}),
                            "mod_envelope.h" => mod_env.apply_over(ui.cx, live!{bg: {hold: (v)}}),
                            "mod_envelope.d" => mod_env.apply_over(ui.cx, live!{bg: {decay: (v)}}),
                            "mod_envelope.s" => mod_env.apply_over(ui.cx, live!{bg: {sustain: (v)}}),
                            "mod_envelope.r" => mod_env.apply_over(ui.cx, live!{bg: {release: (v)}}),
                            "volume_envelope.a" => vol_env.apply_over(ui.cx, live!{bg: {attack: (v)}}),
                            "volume_envelope.h" => vol_env.apply_over(ui.cx, live!{bg: {hold: (v)}}),
                            "volume_envelope.d" => vol_env.apply_over(ui.cx, live!{bg: {decay: (v)}}),
                            "volume_envelope.s" => vol_env.apply_over(ui.cx, live!{bg: {sustain: (v)}}),
                            "volume_envelope.r" => vol_env.apply_over(ui.cx, live!{bg: {release: (v)}}),
                            _ => ()
                        }
                        
                        let mut knob = 3;
                        if self.knob_bind[0] == index {
                            knob = 0
                        }
                        if self.knob_bind[1] == index {
                            knob = 1
                        }
                        if knob == 3
                        {
                            knob = self.knob_change;
                            self.knob_change = (self.knob_change + 1) % (self.knob_bind.len());
                            self.last_knob_index = index;
                            self.knob_bind[knob] = index;
                            
                            ui.cx.send_midi_1_data(Midi1Data {
                                data0: 0xb0,
                                data1: (1 + knob)as u8,
                                data2: bind.ty as u8
                            });
                            
                            ui.cx.send_midi_1_data(Midi1Data {
                                data0: 0xb0,
                                data1: (5 + knob) as u8,
                                data2: bind.rgb as u8
                            });
                            
                        }
                        
                        bind.value = v;
                        //log!("SEND SHIT {} {}", v, (((v - bind.min) / (bind.max - bind.min)) * 127.0)  as u8);
                        ui.cx.send_midi_1_data(Midi1Data {
                            data0: 0xb0,
                            data1: (3 + knob)as u8,
                            data2: (((v - bind.min) / (bind.max - bind.min)) * 127.0) as u8
                        });
                    }
                }
            }
            let iron_fish = self.audio_graph.by_type::<IronFish>().unwrap();
            iron_fish.settings.apply_over(ui.cx, &delta);
            ui.bind_read(&delta);
        }
        
        let piano = ui.piano(ids!(piano));
        
        ui.cx.on_midi_input_list(ui.event);
        for inp in ui.cx.on_midi_1_input_data(ui.event) {
            if inp.data.data0 == 0xb0 {
                let mut ring = 3;
                let mut keypressure = 40;
                match inp.data.data1 {
                    10 => {
                        ring = 0;
                    }
                    11 => {
                        ring = 1;
                    }
                    20 => {keypressure = 0;}
                    21 => {keypressure = 1;}
                    22 => {keypressure = 2;}
                    23 => {keypressure = 3;}
                    24 => {keypressure = 4;}
                    25 => {keypressure = 5;}
                    26 => {keypressure = 6;}
                    27 => {keypressure = 7;}
                    28 => {keypressure = 8;}
                    29 => {keypressure = 9;}
                    30 => {keypressure = 10;}
                    31 => {keypressure = 11;}
                    _ => ()
                }
                if keypressure < 40 {
                    
                }
                
                if ring<3 {
                    log!("{:?}", inp.data);
                    
                    let bind_id = self.knob_bind[ring];
                    let bind = &mut self.knob_table[bind_id];
                    bind.value = ((inp.data.data2 as f64 - 63.0) * ((bind.max - bind.min) * 0.001) + bind.value).min(bind.max).max(bind.min);
                    let mut delta = Vec::new();
                    delta.write_path(&bind.name, LiveValue::Float64(bind.value));
                    delta.debug_print(0, 100);
                    ui.bind_read(&delta);
                    
                    ui.cx.send_midi_1_data(Midi1Data {
                        data0: 0xb0,
                        data1: (3 + ring)as u8,
                        data2: (((bind.value - bind.min) / (bind.max - bind.min)) * 127.0) as u8
                    });
                    let iron_fish = self.audio_graph.by_type::<IronFish>().unwrap();
                    iron_fish.settings.apply_over(ui.cx, &delta);
                }
            }
            self.audio_graph.send_midi_1_data(inp.data);
            if let Some(note) = inp.data.decode().on_note() {
                log!("{:?}", inp.data);
                piano.set_note(ui.cx, note.is_on, note.note_number)
            }
        }
        
        for note in piano.on_notes() {
            self.audio_graph.send_midi_1_data(Midi1Note {
                channel: 0,
                is_on: note.is_on,
                note_number: note.note_number,
                velocity: note.velocity
            }.into());
        }
        if ui.button(ids!(panic)).was_clicked() {
            self.audio_graph.all_notes_off();
        }
        
        let shift = if let Event::FingerUp(fu) = event {fu.modifiers.shift}else {false};
        if ui.button(ids!(save1)).was_clicked() {self.preset(ui.cx, 1, shift);}
        if ui.button(ids!(save2)).was_clicked() {self.preset(ui.cx, 2, shift);}
        if ui.button(ids!(save3)).was_clicked() {self.preset(ui.cx, 3, shift);}
        if ui.button(ids!(save4)).was_clicked() {self.preset(ui.cx, 4, shift);}
        if ui.button(ids!(save5)).was_clicked() {self.preset(ui.cx, 5, shift);}
        if ui.button(ids!(save6)).was_clicked() {self.preset(ui.cx, 6, shift);}
        if ui.button(ids!(save7)).was_clicked() {self.preset(ui.cx, 7, shift);}
        if ui.button(ids!(save8)).was_clicked() {self.preset(ui.cx, 8, shift);}
    }
    
    pub fn preset(&mut self, cx: &mut Cx, index: usize, save: bool) {
        let iron_fish = self.audio_graph.by_type::<IronFish>().unwrap();
        let file_name = format!("preset_{}.bin", index);
        if save {
            let nodes = iron_fish.settings.live_read();
            let data = nodes.to_msgpack(0).unwrap();
            let data = makepad_miniz::compress_to_vec(&data, 10);
            log!("Saving preset {}", file_name);
            let mut file = File::create(&file_name).unwrap();
            file.write_all(&data).unwrap();
        }
        else if let Ok(mut file) = File::open(&file_name) {
            log!("Loading preset {}", file_name);
            let mut data = Vec::new();
            file.read_to_end(&mut data).unwrap();
            if let Ok(data) = makepad_miniz::decompress_to_vec(&data) {
                let mut nodes = Vec::new();
                nodes.from_msgpack(&data).unwrap();
                iron_fish.settings.apply_over(cx, &nodes);
                self.imgui.root_frame().bind_read(cx, &nodes);
            }
            else {
                log!("Error decompressing preset");
            }
        }
    }
    
    
    pub fn draw(&mut self, cx: &mut Cx2d) {
        if self.window.begin(cx).not_redrawing() {
            return;
        }
        
        while self.imgui.draw(cx).is_not_done() {};
        
        self.window.end(cx);
    }
}<|MERGE_RESOLUTION|>--- conflicted
+++ resolved
@@ -439,27 +439,7 @@
         }        
     }
     FXPanel: FishPanel {
-<<<<<<< HEAD
-        label = {bg: {color: #9fe2fc}, label = {text: "Effects",}}
-        body = {
-            bg: {color: #9fe2fc} delaysend = InstrumentSlider {
-                slider = {
-                    slider: {line_color: #9fe2fc}
-                    bind: "fx.delaysend"
-                    min: 0.0
-                    max: 1.0
-                    label: "Delay Send"
-                }
-            } 
-            delayfeedback = InstrumentSlider {
-                slider = {
-                    slider: {line_color: #9fe2fc}
-                    bind: "fx.delayfeedback"
-                    min: 0.0
-                    max: 1.0
-                    label: "Delay Feedback"
-                }
-=======
+
         label = {bg: {color: (COLOR_FX)}, label = {text: "Effects",}}
         body = {
             // bg: {color: #9fe2fc},
@@ -478,7 +458,7 @@
                 min: 0.0
                 max: 1.0
                 label: "Delay Feedback"
->>>>>>> 7fb3045a
+
             }
         }
     }
