
pub use makepad_audio_widgets::makepad_widgets;
pub use makepad_widgets::makepad_platform;
pub use makepad_platform::makepad_math;
pub use makepad_synth_ironfish;
pub use makepad_synth_ironfish::makepad_audio_graph;

use makepad_widgets::*;
use makepad_draw::*;
use makepad_audio_graph::*;
use makepad_platform::midi::*;

mod sequencer;

use makepad_synth_ironfish::ironfish::*;
use makepad_audio_widgets::piano::*;
use crate::sequencer::*;
use makepad_audio_widgets::display_audio::*;

//use std::fs::File;  
//use std::io::prelude::*;
live_design!{
    registry AudioComponent::*;
    registry Widget::*;
    
    import makepad_widgets::theme::*;
    import makepad_widgets::frame::*;
    import makepad_draw::shader::std::*;
    
<<<<<<< HEAD
    const FONT_SIZE_H2 = 9.5

    const HEIGHT_AUDIOVIZ = 150 

    const SSPACING_0 = 0.0
    const SSPACING_1 = 4.0
    const SSPACING_2 = (SSPACING_1 * 2)
    const SSPACING_3 = (SSPACING_1 * 3)
    const SSPACING_4 = (SSPACING_1 * 4)

    SPACING_0 = {top: (SSPACING_0), right: (SSPACING_0), bottom: (SSPACING_0), left: (SSPACING_0)}
    SPACING_1 = {top: (SSPACING_1), right: (SSPACING_1), bottom: (SSPACING_1), left: (SSPACING_1)}
    SPACING_2 = {top: (SSPACING_2), right: (SSPACING_2), bottom: (SSPACING_2), left: (SSPACING_2)}
    SPACING_3 = {top: (SSPACING_3), right: (SSPACING_3), bottom: (SSPACING_3), left: (SSPACING_3)}
    SPACING_4 = {top: (SSPACING_4), right: (SSPACING_4), bottom: (SSPACING_4), left: (SSPACING_4)}

    const COLOR_HIDDEN_BLACK = #x00000000
    const COLOR_AUVIZ_1 = #x00000044
=======
    const SPACING_PANELS = 10.0
    const SPACING_CONTROLS = 3.0
    const SPACING_BASE_PADDING = 7.5
    const HEIGHT_AUDIOVIZ = 50 
    const COLOR_OSC = #xFFFF99FF // yellow
    const COLOR_MUSIC = #xC // gray
    const COLOR_ENV = #xF9A894 // light red
    const COLOR_SEQ = #xFFFFFFAA // light red
    const COLOR_FILTER = #x88FF88 // green
    const COLOR_LFO = #xFF9999 // red
    const COLOR_TOUCH = #xBBFF99 // light green
    const COLOR_FX = #x99EEFF // light green
    const COLOR_TEXT_H1 = #x000000CC
    const COLOR_TEXT_H2 = #xFFFFFF66
    const COLOR_DIVIDER = #x000000AA
    const COLOR_TEXT_H2_HOVER = #xD
>>>>>>> 9916d632
    const COLOR_BEVEL_SHADOW = #x00000066
    const COLOR_DIVIDER = #x000000AA
    const COLOR_DOWN_5 = #x000000CC
    
    const COLOR_HIDDEN_WHITE = #xFFFFFF00
    const COLOR_BG_GRADIENT_DARK = #xFFFFFF0A
    const COLOR_UP_2 = #xFFFFFF10
    const COLOR_BG_GRADIENT_BRIGHT = #xFFFFFF20
    const COLOR_BEVEL_HIGHLIGHT = #xFFFFFF40
    const COLOR_TEXT_H2 = #xFFFFFF66
    const COLOR_TEXT_H2_HOVER = #xFFFFFFDD
    const COLOR_UP_FULL = #xFFFFFFFF

    const COLOR_AUVIZ_2 = (COLOR_DOWN_5)

    const COLOR_OSC = #xFFFF99FF
    const COLOR_MUSIC = #xC
    const COLOR_ENV = #xF9A894
    const COLOR_SEQ = #xFFFFFFAA
    const COLOR_FILTER = #x88FF88
    const COLOR_FX = #x99EEFF

    // HELPERS
    FillerH = <Frame> {
        walk: {width: Fill}
    }

    FillerV = <Frame> {
        walk: {height: Fill}
    }

    Divider = <Frame> {
        walk: {width: Fill, height: Fit, margin: {top: (SSPACING_3), right: 0, bottom: (SSPACING_3), left: (SSPACING_0)}}
        layout: {flow: Down}
        <Box> {
            walk: {width: Fill, height: 1.0}
            draw_bg: {color: (COLOR_DIVIDER)}
        }
        <Box> {
            walk: {width: Fill, height: 1.0}
            draw_bg: {color: (COLOR_BEVEL_HIGHLIGHT)}
        }
    }

    // WIDGETS
    ElementBox = <Frame> {
        draw_bg: {color: (COLOR_HIDDEN_BLACK)}
        walk: {width: Fill, height: Fit}
        layout: {flow: Down, padding: <SPACING_1> {}, spacing: (SSPACING_1)}
    }
    
    FishPanelContainer = <CachedFrame> {
        layout: {flow: Down},
        walk: {width: Fill, height: Fit}
    }
    
    SubheaderContainer = <Box> {
        draw_bg: { color: (COLOR_UP_2) }
        walk: {width: Fill, height: Fit, margin: {bottom: (SSPACING_2), top: (SSPACING_2) }}
        layout: { padding: {top: (SSPACING_0), right: (SSPACING_1), bottom: (SSPACING_0), left: (SSPACING_1) }}
    }

    FishSubTitle = <Frame> {
        walk: {width: Fit, height: Fit}
        layout: {padding: <SPACING_2> {}}
        
        label = <Label> {
            draw_label: {
                text_style: {font_size: (FONT_SIZE_H2), font: {path: d"crate://makepad-widgets/resources/IBMPlexSans-SemiBold.ttf"}},
                color: (COLOR_TEXT_H2)
            }
            text: "replace me!"
        }
    }
    
    FishPanel = <GradientY> {
        layout: {flow: Down, padding: <SPACING_2> {} }
        walk: {width: Fill, height: Fit}
        draw_bg: {
            instance border_width: 1.0
            instance border_color: (COLOR_UP_FULL)
            instance inset: vec4(1.0, 1.0, 1.0, 1.0)
            instance radius: 2.5
            instance dither: 1.0
            color: (COLOR_BG_GRADIENT_BRIGHT),
            color2: (COLOR_BG_GRADIENT_DARK)
            instance border_color: #x6
            instance border_color2: #x4
            instance border_color3: #x3A

            fn get_color(self) -> vec4 {
                let dither = Math::random_2d(self.pos.xy) * 0.04 * self.dither;
                return mix(self.color, self.color2, self.pos.y + dither)
            }

            fn pixel(self) -> vec4 {
                let sdf = Sdf2d::viewport(self.pos * self.rect_size)
                sdf.box(
                    self.inset.x + self.border_width,
                    self.inset.y + self.border_width,
                    self.rect_size.x - (self.inset.x + self.inset.z + self.border_width * 2.0),
                    self.rect_size.y - (self.inset.y + self.inset.w + self.border_width * 2.0),
                    max(1.0, self.radius)
                )
                sdf.fill_keep(self.get_color())
                if self.border_width > 0.0 {
                    sdf.stroke(
                        mix(
                            mix(self.border_color, self.border_color2, clamp(self.pos.y * 10, 0, 1)),
                            mix(self.border_color2, self.border_color3, self.pos.y),
                            self.pos.y
                        ),
                        self.border_width
                    )
                }
                return sdf.result;
            }
        }
    }
    
    FishDropDown = <DropDown> {
        walk: {width: Fit}
        layout: {padding: {top: (SSPACING_2), right: (SSPACING_4), bottom: (SSPACING_2), left: (SSPACING_2)}}

        draw_label: {
            text_style: {font_size: (FONT_SIZE_H2), font: {path: d"crate://makepad-widgets/resources/IBMPlexSans-Text.ttf"}},
            fn get_color(self) -> vec4 {
                return mix(
                    mix(
                        mix(
                            (#xFFF8),
                            (#xFFF8),
                            self.focus
                        ),
                        (#xFFFF),
                        self.hover
                    ),
                    (#x000A),
                    self.pressed
                )
            }
        }
        
        popup_menu: {
            menu_item: {
                indent_width: 10.0
                walk: {width: Fill, height: Fit}

                layout: {
                    padding: {left: (SSPACING_4), top: (SSPACING_1), bottom: (SSPACING_1), right: (SSPACING_4)},
                }

                draw_bg: {
                    color: #x48,
                    color_selected: #x6
                }
            }
        }

        draw_bg: {
            fn pixel(self) -> vec4 {
                let sdf = Sdf2d::viewport(self.pos * self.rect_size);
                self.get_bg(sdf);
                // triangle
                let c = vec2(self.rect_size.x - 10.0, self.rect_size.y * 0.5)
                let sz = 2.5;
                
                sdf.move_to(c.x - sz, c.y - sz);
                sdf.line_to(c.x + sz, c.y - sz);
                sdf.line_to(c.x, c.y + sz * 0.75);
                sdf.close_path();
                
                sdf.fill(mix(#FFFA, #FFFF, self.hover));
                
                return sdf.result
            }

            fn get_bg(self, inout sdf: Sdf2d) {
                sdf.rect(
                    0,
                    0,
                    self.rect_size.x,
                    self.rect_size.y
                )
                sdf.fill((COLOR_HIDDEN_WHITE))
            }
        }
    }
    
    FishButton = <Button> {
        layout: {
            align: {x: 0.5, y: 0.5},
            padding: <SPACING_2> {}
        }
        
        draw_label: {
            text_style: {font_size: (FONT_SIZE_H2), font: {path: d"crate://makepad-widgets/resources/IBMPlexSans-SemiBold.ttf"}}
            fn get_color(self) -> vec4 {
                return mix(
                    mix(
                        (COLOR_TEXT_H2),
                        (COLOR_TEXT_H2),
                        self.hover
                    ),
                    (COLOR_TEXT_H2),
                    self.pressed
                )
            }
        }
        
        draw_bg: {
            instance hover: 0.0
            instance pressed: 0.0
            
            fn pixel(self) -> vec4 {
                let sdf = Sdf2d::viewport(self.pos * self.rect_size);
                sdf.box(
                    1.,
                    1.,
                    self.rect_size.x - 2.0,
                    self.rect_size.y - 2.0,
                    2.0
                )
                
                sdf.stroke_keep(
                    mix(
                        mix(
                            mix(#xFFFFFF66, #x00000066, pow(self.pos.y, .2)),
                            mix((COLOR_BEVEL_HIGHLIGHT), #x00000044, pow(self.pos.y, 0.25)),
                            self.hover
                        ),
                        mix((COLOR_BEVEL_SHADOW), (COLOR_BEVEL_HIGHLIGHT), pow(self.pos.y, 0.75)),
                        self.pressed
                    ),
                    1.
                );
                sdf.fill(
                    mix(
                        mix(
                            #FFFFFF08,
                            #FFFFFF20,
                            self.hover
                        ),
                        mix((COLOR_BEVEL_SHADOW), (COLOR_BEVEL_SHADOW) * 0.1, pow(self.pos.y, 0.3)),
                        self.pressed
                    )
                );
                
                return sdf.result
            }
        }
        
    }
    
    FishSlider = <Slider> {
        walk: {
            height: 36,
        }
        label: "CutOff1"
        label_text: {text_style: {font_size: (FONT_SIZE_H2), font: {path: d"crate://makepad-widgets/resources/IBMPlexSans-SemiBold.ttf"}}, color: (COLOR_TEXT_H2)}
        text_input: {
            cursor_margin_bottom: (SSPACING_1),
            cursor_margin_top: (SSPACING_1),
            select_pad_edges: (SSPACING_1),
            cursor_size: (SSPACING_1),
            empty_message: "0",
            numeric_only: true,
            draw_bg: {
                color: (COLOR_HIDDEN_BLACK)
            },
        }
        draw_slider: {
            instance line_color: #f00
            instance bipolar: 0.0
            fn pixel(self) -> vec4 {
                let nub_size = 3
                
                let sdf = Sdf2d::viewport(self.pos * self.rect_size)
                let top = 20.0;
                
                sdf.box(1.0, top, self.rect_size.x - 2, self.rect_size.y - top - 2, 1);
                sdf.fill_keep(
                    mix(
                        mix((COLOR_BEVEL_SHADOW), (COLOR_BEVEL_SHADOW) * 0.1, pow(self.pos.y, 1.0)),
                        mix((COLOR_BEVEL_SHADOW) * 1.75, (COLOR_BEVEL_SHADOW) * 0.1, pow(self.pos.y, 1.0)),
                        self.drag
                    )
                ) // Control backdrop gradient
                
                sdf.stroke(mix(mix(#x00000060, #x00000070, self.drag), #xFFFFFF10, pow(self.pos.y, 10.0)), 1.0) // Control outline
                let in_side = 5.0;
                let in_top = 5.0; // Ridge: vertical position
                sdf.rect(1.0 + in_side, top + in_top, self.rect_size.x - 2 - 2 * in_side, 3);
                sdf.fill(mix(#x00000066, #00000088, self.drag)); // Ridge color
                let in_top = 7.0;
                sdf.rect(1.0 + in_side, top + in_top, self.rect_size.x - 2 - 2 * in_side, 3);
                sdf.fill(#FFFFFF18); // Ridge: Rim light catcher
                
                let nub_x = self.slide_pos * (self.rect_size.x - nub_size - in_side * 2 - 9);
                sdf.move_to(mix(in_side + 3.5, self.rect_size.x * 0.5, self.bipolar), top + in_top);
                
                sdf.line_to(nub_x + in_side + nub_size * 0.5, top + in_top);
                sdf.stroke_keep(mix((COLOR_HIDDEN_WHITE), self.line_color, self.drag), 1.5)
                sdf.stroke(
                    mix(mix(self.line_color * 0.85, self.line_color, self.hover), #xFFFFFF80, self.drag),
                    1
                )
                
                let nub_x = self.slide_pos * (self.rect_size.x - nub_size - in_side * 2 - 3) - 3;
                sdf.box(nub_x + in_side, top + 1.0, 12, 12, 1.)
                
                sdf.fill_keep(mix(mix(#x7, #x8, self.hover), #3, self.pos.y)); // Nub background gradient
                sdf.stroke(
                    mix(
                        mix(#xa, #xC, self.hover),
                        #0,
                        pow(self.pos.y, 1.5)
                    ),
                    1.
                ); // Nub outline gradient
                
                
                return sdf.result
            }
        }
    }
    
    InstrumentSlider = <ElementBox> {
        slider = <FishSlider> {
            draw_slider: {bipolar: 0.0}
        }
    }
    
    InstrumentBipolarSlider = <ElementBox> {
        slider = <FishSlider> {
            draw_slider: {bipolar: 1.0}
        }
    }
    
    InstrumentCheckbox = <ElementBox> {
        layout: { padding: <SPACING_0> {} }
        checkbox = <CheckBox> {
            layout: { padding: { top: (SSPACING_0), right: (SSPACING_2), bottom: (SSPACING_0), left: 23 } }
            label: "CutOff1"
            draw_check: {
                instance border_width: 1.0
                instance border_color: #x06
                instance border_color2: #xFFFFFF0A
                size: 8.5;
                fn pixel(self) -> vec4 {
                    let sdf = Sdf2d::viewport(self.pos * self.rect_size)
                    let sz = self.size;
                    let left = sz + 1.;
                    let c = vec2(left + sz, self.rect_size.y * 0.5);
                    sdf.box(left, c.y - sz, sz * 3.0, sz * 2.0, 0.5 * sz);

                    sdf.stroke_keep(
                        mix(self.border_color, self.border_color2, clamp(self.pos.y - 0.2, 0, 1)),
                        self.border_width
                    )

                    sdf.fill(
                        mix(
                            mix((COLOR_BEVEL_SHADOW), (COLOR_BEVEL_SHADOW) * 0.1, pow(self.pos.y, 1.0)),
                            mix((COLOR_BEVEL_SHADOW) * 1.75, (COLOR_BEVEL_SHADOW) * 0.1, pow(self.pos.y, 1.0)),
                            self.hover
                        )
                    )
                    let isz = sz * 0.65;
                    sdf.circle(left + sz + self.selected * sz, c.y, isz);
                    sdf.circle(left + sz + self.selected * sz, c.y, 0.425 * isz);
                    sdf.subtract();
                    sdf.circle(left + sz + self.selected * sz, c.y, isz);
                    sdf.blend(self.selected)
                    sdf.fill(mix(#xFFF8, #xFFFC, self.hover));
                    return sdf.result
                }
            }
            draw_label: {
                text_style: {font_size: (FONT_SIZE_H2), font: {path: d"crate://makepad-widgets/resources/IBMPlexSans-SemiBold.ttf"}},
                color: (COLOR_TEXT_H2)
            }
        }
    }
    
    InstrumentDropdown = <ElementBox> {
        layout: {align: {y: 0.5}, padding: <SPACING_0> {}, flow: Right}
        label = <Label> {
            walk: {width: Fit}
            draw_label: {
                color: (COLOR_TEXT_H2)
                text_style: {font_size: (FONT_SIZE_H2), font: {path: d"crate://makepad-widgets/resources/IBMPlexSans-SemiBold.ttf"}},
            }
        }
        dropdown = <FishDropDown> {
            walk: {margin: {left: (SSPACING_1), right: (SSPACING_1)}}
        }
    }
    
    GraphPaper = <Box> {
        walk: {width: Fill, height: 120}
        draw_bg: {
            color: #x44,
            instance color2: #x0,
            
            instance attack: 0.05
            instance hold: 0.0
            instance decay: 0.2
            instance sustain: 0.5
            instance release: 0.2
            
            fn pixel(self) -> vec4 {
                let sdf = Sdf2d::viewport(self.pos * self.rect_size); //mod (self.pos * self.rect_size, 15))
                let base_color = mix(self.color, self.color2, pow(length((self.pos - vec2(0.5, 0.5)) * 1.2), 2.0));
                let darker = base_color * 0.85;
                let pos = self.pos * self.rect_size;
                sdf.clear(mix(base_color, darker, pow(abs(sin(pos.x * 0.5)), 24) + pow(abs(sin(pos.y * 0.5)), 32.0))); // Grid
                sdf.rect(1.0, 1.0, 16, 16)
                sdf.stroke(darker, 1)
                let pad_b = 8
                let pad_s = 8
                let width = self.rect_size.x - 2 * pad_s
                let height = self.rect_size.y - 2 * pad_b
                let total = self.attack + self.decay + self.release + 0.5 + self.hold
                let sustain = self.rect_size.y - pad_b - height * self.sustain;
                sdf.pos = self.pos * self.rect_size;
                sdf.move_to(pad_s, self.rect_size.y - pad_b)
                sdf.line_to(pad_s + width * (self.attack / total), pad_b)
                sdf.line_to(pad_s + width * ((self.attack + self.hold) / total), pad_b)
                sdf.line_to(pad_s + width * ((self.attack + self.decay + self.hold) / total), sustain)
                sdf.line_to(pad_s + width * (1.0 - self.release / total), sustain)
                sdf.line_to(pad_s + width, self.rect_size.y - pad_b)
                sdf.stroke_keep(#xFFC49910, 8.0);
                sdf.stroke_keep(#xFFC49910, 6.0);
                sdf.stroke_keep(#xFFC49920, 4.0);
                sdf.stroke_keep(#xFFC49980, 2.0);
                sdf.stroke(#xFFFFFFFF, 1.0);
                return sdf.result
            }
        }
    }
    
    FishTitle = <Box> {
        walk: {width: Fit, height: Fit, margin: {bottom: (SSPACING_1)}}
        layout: {padding: <SPACING_2> {}}
        label = <Label> {
            draw_label: {
                text_style: {font_size: (FONT_SIZE_H2), font: {path: d"crate://makepad-widgets/resources/IBMPlexSans-SemiBold.ttf"}},
                color: (COLOR_DOWN_5)
            }
            text: "replace me!"
        }
    }
    
    FishHeader = <Box> {
        layout: {flow: Right }
        walk: {height: Fit, width: Fill, margin: { bottom: (SSPACING_2)} }
        title = <FishTitle> {
            walk: {height: Fit, width: Fill, margin: <SPACING_0> {}}
            layout: {padding: <SPACING_2> {} }
        }
        menu = <Frame> {
            layout: {flow: Right}
            walk: {height: Fit, width: Fit}
        }
    }
    
    PlayPause = <InstrumentCheckbox> {
        walk: {width: Fit, height: Fit, margin: <SPACING_3> {} }
        layout: {align: {x: 0.0, y: 0.5}}
        checkbox = {
            walk: {width: 20, height: 20, margin: { right: -30 }}
            label: ""
            draw_check: {
                fn pixel(self) -> vec4 {
                    let sdf = Sdf2d::viewport(self.pos * self.rect_size)
                    let left = 3;
                    let sz = 20.0;
                    let c = vec2(left + sz, self.rect_size.y);
                    sdf.move_to(0.0, 0.0);
                    sdf.line_to(c.x * 0.75, c.y * 0.5);
                    sdf.line_to(0.0, c.y);
                    sdf.close_path();
                    sdf.fill_keep(
                        mix(
                            mix((COLOR_TEXT_H2) * 0.75, (COLOR_TEXT_H2), self.hover),
                            mix(
                                mix(#xFFFDDDFF, #xFFFFFF08, pow(length((self.pos - vec2(0.5, 0.5)) * 1.2), 1.25)),
                                mix(#xFFFDDDFF, #xFFFFFF08, pow(length((self.pos - vec2(0.5, 0.5)) * 1.2), 1.25)),
                                self.hover
                            ),
                            self.selected
                        )
                    )
                    sdf.stroke_keep(
                        mix(
                            mix(#xFFFFFF66, #xFFFFFF10, pow(self.pos.y, 0.5)),
                            #xFFFFFF80,
                            self.selected
                        ),
                        1.
                    )
                    return sdf.result
                }
            }
        }
    }
    
    // PANELS
    EnvelopePanel = <Box> {
        layout: {flow: Down, padding: <SPACING_0> {} }
        walk: {width: Fill, height: Fit}
        
        display = <GraphPaper> {}
        
        <Frame> {
            walk: {width: Fill, height: Fit}
            layout: {flow: Right, spacing: (SSPACING_1)}
            attack = <InstrumentSlider> {
                slider = {
                    draw_slider: {line_color: (COLOR_ENV)}
                    min: 0.0
                    max: 1.0
                    label: "A"
                }
            }
            
            hold = <InstrumentSlider> {
                slider = {
                    draw_slider: {line_color: (COLOR_ENV)}
                    min: 0.0
                    max: 1.0
                    label: "H"
                }
            }
            
            decay = <InstrumentSlider> {
                slider = {
                    draw_slider: {line_color: (COLOR_ENV)}
                    min: 0.0
                    max: 1.0
                    label: "D"
                }
            }
            
            sustain = <InstrumentSlider> {
                slider = {
                    draw_slider: {line_color: (COLOR_ENV)}
                    min: 0.0
                    max: 1.0
                    label: "S"
                }
            }
            
            release = <InstrumentSlider> {
                slider = {
                    draw_slider: {line_color: (COLOR_ENV)}
                    min: 0.0
                    max: 1.0
                    label: "R"
                }
            }
            
        }
        
    }
    
    VolumeEnvelopePanel = <Frame> {
        vol_env = <EnvelopePanel> {
            layout: {flow: Down}
            walk: {width: Fill, height: Fit}
        }
    }
    
    ModEnvelopePanel = <Frame> {
        walk: {width: Fill, height: Fit}
        layout: {flow: Down}
        
        <Frame> {
            layout: {flow: Down}
            walk: {width: Fill, height: Fit}
            <Frame> {
                layout: {flow: Right, align: {x: 0.0, y: 0.0}}
                walk: {width: Fill, height: Fit}
                
                <SubheaderContainer> {
                    <FishSubTitle> {
                        walk: {width: Fill}
                        label = {
                            text: "Modulation",
                            draw_label: {color: (COLOR_ENV)},
                        }
                    }
                }  
                
            }
        }
        
        mod_env = <EnvelopePanel> {
            layout: {flow: Down, padding: <SPACING_0> {}}
            walk: {width: Fill, height: Fit}
        }
        
        modamount = <InstrumentBipolarSlider> {
            walk: {width: Fill}
            slider = {
                draw_slider: {line_color: (COLOR_ENV)}
                min: -1.0
                max: 1.0
                label: "Influence on Cutoff"
            }
        }

    }
    
    SequencerControls = <Frame> {
        walk: {height: Fit, width: Fill, margin: { top: (SSPACING_0), right: (SSPACING_3), bottom: (SSPACING_2), left: (SSPACING_3) }}
        layout: {flow: Down, padding: <SPACING_2> {} }

        
        <Frame> {
            walk: {height: Fit, width: Fill}
            layout: {flow: Right, spacing: (SSPACING_1), padding: {bottom: (SSPACING_3), top: (SSPACING_2)}}
            
            rootnote = <InstrumentDropdown> {
                walk: {height: Fit, width: Fit}
                dropdown = {
                    labels: ["A", "A#", "B", "C", "C#", "D", "D#", "E", "F", "F#", "G", "G#"]
                    values: [A, Asharp, B, C, Csharp, D, Dsharp, E, F, Fsharp, G, Gsharp]
                }
            }
            
            scaletype = <InstrumentDropdown> {
                walk: {height: Fit, width: Fit}
                dropdown = {
                    labels: ["Minor", "Major", "Dorian", "Pentatonic"]
                    values: [Minor, Major, Dorian, Pentatonic]
                }
            }
            
            <Frame> {
                walk: {width: Fill}
            }
            
            clear_grid = <FishButton> {
                text: "Clear"
                walk: {width: Fit, height: Fit}
            }
            grid_up = <FishButton> {
                text: "↑"
                walk: {width: Fit, height: Fit}
            }
            grid_down = <FishButton> {
                text: "↓"
                walk: {width: Fit, height: Fit}
            }
        }
    }
    
    Arp = <GradientY> {
        layout: {flow: Down, padding: <SPACING_0> {}, spacing: (SSPACING_2)}
        walk: {height: Fit, width: 120, margin: <SPACING_0> {} }
        draw_bg: {color: (COLOR_HIDDEN_WHITE), color2: (COLOR_HIDDEN_WHITE)}

            <Frame> {
                layout: {flow: Right, align: {x: 0.0, y: 0.0}, padding: <SPACING_0> {} }
                walk: {width: Fill, height: Fit, margin: <SPACING_0> {} }
                
                <SubheaderContainer> {
                        walk: {margin: <SPACING_0> {}}
                    <FishSubTitle> {
                        label = {
                            text: "Arp",
                            draw_label: {color: (COLOR_MUSIC)},
                        }
                    }

                    <FillerH> {} 

                    arp = <InstrumentCheckbox> {
                        walk: { margin: <SPACING_0> {} }
                        layout: { padding: <SPACING_0> {} }
                        checkbox = {
                            label: " "
                            layout: { padding: {top: (SSPACING_0), right: (SSPACING_1), bottom: (SSPACING_0), left: (SSPACING_0)}}
                            walk: { margin: <SPACING_0> {} }
                        }
                        walk: {width: Fit, height: Fit, margin: <SPACING_0> {}}
                    }
                }


            }

            arpoctaves = <InstrumentBipolarSlider> {
                walk: {width: Fill, margin: <SPACING_0> {}}
                layout: {padding: <SPACING_0> {} }
                slider = {
                    draw_slider: {line_color: (COLOR_MUSIC)}
                    min: -4.0
                    max: 4.0
                    step: 1.0
                    precision:0,
                    label: "Octaves"
                }
            }
    }
    
    PianoSettings = <Frame> {
        layout: {flow: Down, padding: <SPACING_0> {}, spacing: (SSPACING_2)}
        walk: {height: Fit, width: 120, margin: <SPACING_0> {} }

        <SubheaderContainer> {
            walk: { margin: <SPACING_0> {} }
            <FishSubTitle> {
                label = {
                    text: "Settings",
                    draw_label: {color: (COLOR_MUSIC)},
                }
            }
        }
        
        porta = <InstrumentSlider> {
            walk: { width: Fill, margin: <SPACING_0> {} }
            layout: { padding: <SPACING_0> {} }
            slider = {
                walk: { width: Fill } 
                draw_slider: {line_color: (COLOR_MUSIC)}
                min: 0.0
                max: 1.0
                label: "Portamento"
            }
        }
    }

    SequencerPanel = <Box> {
        layout: {flow: Down}
        walk: {margin: <SPACING_0> {}}
                    
        <FishPanel> {
            walk: {width: Fill, height: Fill}
            layout: {flow: Down, spacing: (SSPACING_0), padding: {top: (SSPACING_2)}}
            draw_bg: {color: (COLOR_BG_GRADIENT_BRIGHT), color2: (COLOR_BG_GRADIENT_DARK)}

            <FishHeader> {
                title = {
                    walk: {width: Fill}
                    label = {
                        text: "Sequencer",
                    },
                    draw_bg: {color: (COLOR_SEQ)}
                }
                menu = {
                    walk: {width: Fit}
                }
            }
            
            <GradientY> {
                walk: {height: Fit}
                layout: {flow: Down}
                draw_bg: {
                    instance border_width: 1.0
                    instance border_color: #ffff
                    instance inset: vec4(1.0, 1.0, 1.0, 1.0)
                    instance radius: 2.5
                    instance dither: 1.0
                    color: (#x00000008),
                    color2: (#x0004)
                    instance border_color: #x1A
                    instance border_color2: #x28
                    instance border_color3: #x50

                    fn get_color(self) -> vec4 {
                        let dither = Math::random_2d(self.pos.xy) * 0.04 * self.dither;
                        return mix(self.color, self.color2, pow(self.pos.y, 0.5) + dither)
                    }

                    fn pixel(self) -> vec4 {
                        let sdf = Sdf2d::viewport(self.pos * self.rect_size)
                        sdf.box(
                            self.inset.x + self.border_width,
                            self.inset.y + self.border_width,
                            self.rect_size.x - (self.inset.x + self.inset.z + self.border_width * 2.0),
                            self.rect_size.y - (self.inset.y + self.inset.w + self.border_width * 2.0),
                            max(1.0, self.radius)
                        )
                        sdf.fill_keep(self.get_color())
                        if self.border_width > 0.0 {
                            sdf.stroke(
                                mix(
                                    mix(self.border_color, self.border_color2, clamp(self.pos.y * 10, 0, 1)),
                                    mix(self.border_color2, self.border_color3, self.pos.y),
                                    self.pos.y
                                ),
                                self.border_width
                            )
                        }
                        return sdf.result;
                    }
                }

                <Frame> {
                    walk: {height: Fit, width: Fill}
                    layout: {flow: Right, align: {x: 0.0, y: 0.5}, spacing: (SSPACING_4), padding: {top: (SSPACING_2), right: (SSPACING_3), bottom: (SSPACING_0), left: (SSPACING_3) } }
                    
                    playpause = <PlayPause> {}
                    
                    speed = <InstrumentSlider> {
                        walk: {width: Fill}
                        slider = {
                            draw_slider: {line_color: (COLOR_MUSIC)}
                            min: 0.0
                            max: 240.0
                            label: "BPM"
                        }
                    }
                }

                <Divider> { walk: { margin: {top: (SSPACING_2), right: (SSPACING_0), bottom: (SSPACING_0) }} }

                sequencer = <Sequencer> {walk: {width: Fill, height: 300, margin: {top: (SSPACING_3)}} }

                <Divider> { walk: { margin: {top: (SSPACING_2), right: (SSPACING_0), bottom: (SSPACING_0) }} }

                <SequencerControls> {}

            }
        }
    }
    
    CrushFXPanel = <Frame> {
        walk: {width: Fill, height: Fit}
        layout: {flow: Down}
        
        <Frame> {
            layout: {flow: Right, align: {x: 0.0, y: 0.0}}
            walk: {width: Fill, height: Fit}
            
            <SubheaderContainer> {
                walk: {margin: { top: (SSPACING_0) }}
                <FishSubTitle> {
                    label = {
                        text: "Bitcrush",
                        draw_label: {color: (COLOR_FX)},
                    }
                }

                <FillerV> {}

                crushenable = <InstrumentCheckbox> {
                    walk: {margin: <SPACING_0> {}}
                    layout: {padding: <SPACING_0> {} }
                    checkbox = {
                        label: " "
                        layout: { padding: {top: (SSPACING_0), right: (SSPACING_1), bottom: (SSPACING_0), left: (SSPACING_0)}}
                        walk: { margin: <SPACING_0> {} }
                    }
                    walk: {width: Fit, height: Fit, margin: { top: (SSPACING_0) } }
                }
            }
        }
        
        <Frame> {
            walk: {width: Fill, height: Fit}
            crushamount = <InstrumentSlider> {
                walk: {width: Fill, height: Fit}
                slider = {
                    draw_slider: {line_color: (COLOR_FX)}
                    min: 0.0
                    max: 1.0
                    label: "Amount"
                    
                }
            }
        }
    }
    
    DelayFXPanel = <FishPanelContainer> {
        <SubheaderContainer> {
            <FishSubTitle> {
                label = {
                    text: "Delay",
                    draw_label: {color: (COLOR_FX)},
                }
            }
        }
        <Frame> {
            layout: {flow: Down}
            walk: {width: Fill, height: Fit}
            
            <Frame> {
                layout: {flow: Right, spacing: (SSPACING_1)}
                walk: {width: Fill, height: Fit}
                
                delaysend = <InstrumentSlider> {
                    slider = {
                        draw_slider: {line_color: (COLOR_FX)}
                        min: 0.0
                        max: 1.0
                        label: "Delay Send"
                    }
                }
                
                delayfeedback = <InstrumentSlider> {
                    slider = {
                        draw_slider: {line_color: (COLOR_FX)}
                        min: 0.0
                        max: 1.0
                        label: "Delay Feedback"
                        
                    }
                }
                
            }
            
            <Frame> {
                layout: {flow: Right, spacing: (SSPACING_1)}
                walk: {width: Fill, height: Fit}
                
                delaydifference = <InstrumentSlider> {
                    slider = {
                        draw_slider: {line_color: (COLOR_FX)}
                        min: 0.0
                        max: 1.0
                        label: "Delay Stereo"
                    }
                }
                
                delaycross = <InstrumentSlider> {
                    slider = {
                        draw_slider: {line_color: (COLOR_FX)}
                        min: 0.0
                        max: 1.0
                        label: "Delay Cross"
                    }
                }
                
            }
            
        }
    }
    
    ChorusFXPanel = <FishPanelContainer> {
        <SubheaderContainer> {
            <FishSubTitle> {
                label = {
                    text: "Chorus",
                    draw_label: {color: (COLOR_FX)},
                }
            }
        }
        <Frame> {
            layout: {flow: Down}
            walk: {width: Fill, height: Fit}
            
            <Frame> {
                layout: {flow: Right, spacing: (SSPACING_1)}
                walk: {width: Fill, height: Fit}
                
                chorusmix = <InstrumentSlider> {
                    slider = {
                        draw_slider: {line_color: (COLOR_FX)}
                        min: 0.0
                        max: 1.0
                        label: "Mix"
                    }
                }
                chorusdelay = <InstrumentSlider> {
                    slider = {
                        draw_slider: {line_color: (COLOR_FX)}
                        min: 0.0
                        max: 1.0
                        label: "Pre"
                    }
                }
            }
            <Frame> {
                layout: {flow: Right, spacing: (SSPACING_1)}
                walk: {width: Fill, height: Fit}
                chorusmod = <InstrumentSlider> {
                    slider = {
                        draw_slider: {line_color: (COLOR_FX)}
                        min: 0.0
                        max: 1.0
                        label: "Depth"
                    }
                }
                chorusrate = <InstrumentSlider> {
                    slider = {
                        draw_slider: {line_color: (COLOR_FX)}
                        min: 0.0
                        max: 1.0
                        label: "Rate"
                        
                    }
                }
            }
            <Frame> {
                layout: {flow: Right, spacing: (SSPACING_1)}
                walk: {width: Fill, height: Fit}
                chorusphase = <InstrumentSlider> {
                    slider = {
                        draw_slider: {line_color: (COLOR_FX)}
                        min: 0.0
                        max: 1.0
                        label: "Phasing"
                    }
                }
                
                chorusfeedback = <InstrumentBipolarSlider> {
                    slider = {
                        draw_slider: {line_color: (COLOR_FX)}
                        min: -1
                        max: 1
                        label: "Feedback"
                    }
                }
            }
            
        }
    }
    
    DelayToyFXPanel = <FishPanelContainer> {
        <SubheaderContainer> {
            <FishSubTitle> {
                label = {
                    text: "Reverb",
                    draw_label: {color: (COLOR_FX)},
                }
            }
        }
        <Frame> {
            layout: {flow: Down}
            walk: {width: Fill, height: Fit}
            
            <Frame> {
                layout: {flow: Right}
                walk: {width: Fill, height: Fit}
                
                reverbmix = <InstrumentSlider> {
                    slider = {
                        draw_slider: {line_color: (COLOR_FX)}
                        min: 0.0
                        max: 1.0
                        label: "Mix"
                    }
                }
                reverbfeedback = <InstrumentSlider> {
                    slider = {
                        draw_slider: {line_color: (COLOR_FX)}
                        min: 0.0
                        max: 1.0
                        label: "Feedback"
                    }
                }
            }
        }
    }
    
    FishPanelFilter = <FishPanelContainer> {
        
        <FishPanel> {
            walk: {height: Fit}

            <FishHeader> {
                draw_bg: { color: (COLOR_FILTER) }
                title = {
                    walk: {width: Fit}
                    label = {
                        text: "Filter",
                    },
                }
                
                menu = <Frame> {
                    filter_type = <FishDropDown> {
                        walk: { width: Fill }
                        
                        labels: ["LowPass", "HighPass", "BandPass", "BandReject"]
                        values: [LowPass, HighPass, BandPass, BandReject]

                        draw_label: {
                            text_style: {font_size: (FONT_SIZE_H2), font: {path: d"crate://makepad-widgets/resources/IBMPlexSans-Text.ttf"}},
                            fn get_color(self) -> vec4 {
                                return mix(
                                    mix(
                                        mix(
                                            (#x0008),
                                            (#x0008),
                                            self.focus
                                        ),
                                        (#x000F),
                                        self.hover
                                    ),
                                    (#x000A),
                                    self.pressed
                                )
                            }
                        }
                        
                        draw_bg: {
                            fn pixel(self) -> vec4 {
                                let sdf = Sdf2d::viewport(self.pos * self.rect_size);
                                self.get_bg(sdf);
                                // triangle
                                let c = vec2(self.rect_size.x - 10.0, self.rect_size.y * 0.5)
                                let sz = 2.5;
                                
                                sdf.move_to(c.x - sz, c.y - sz);
                                sdf.line_to(c.x + sz, c.y - sz);
                                sdf.line_to(c.x, c.y + sz * 0.75);
                                sdf.close_path();
                                
                                sdf.fill(mix(#000A, #000F, self.hover));
                                
                                return sdf.result
                            }

                            fn get_bg(self, inout sdf: Sdf2d) {
                                sdf.rect(
                                    0,
                                    0,
                                    self.rect_size.x,
                                    self.rect_size.y
                                )
                                sdf.fill((COLOR_HIDDEN_WHITE))
                            }
                        }

                        popup_menu: {
                            menu_item: {
                                indent_width: 10.0
                                walk: {width: Fill, height: Fit}
                                layout: {
                                    padding: {left: (SSPACING_4), top: (SSPACING_2), bottom: (SSPACING_2), right: (SSPACING_2)},
                                }
                            }
                        }

                    }
                }
            }

            <Frame> {
                layout: {flow: Right, spacing: (SSPACING_1)}
                walk: {width: Fill, height: Fit}
                cutoff = <InstrumentSlider> {
                    slider = {
                        draw_slider: {line_color: (COLOR_FILTER)}
                        min: 0.0
                        max: 1.0
                        label: "Cutoff"
                    }
                }
                
                resonance = <InstrumentSlider> {
                    slider = {
                        draw_slider: {line_color: (COLOR_FILTER)}
                        min: 0.0
                        max: 1.0
                        label: "Resonance"
                    }
                }
            }
            <Frame> {
                layout: {flow: Right, spacing: (SSPACING_1)}
                walk: {width: Fill, height: Fit}
                
                lfoamount = <InstrumentBipolarSlider> {
                    slider = {
                        draw_slider: {line_color: (COLOR_FILTER)}
                        min: -1.0
                        max: 1.0
                        label: "Cutoff LFO Amount"
                    }
                }
                rate = <InstrumentSlider> {
                    slider = {
                        draw_slider: {line_color: (COLOR_FILTER)}
                        max: 1.0
                        label: "Cutoff LFO Rate"
                    }
                }
            }
            
            sync = <InstrumentCheckbox> {checkbox = {label: "LFO Key sync"}}
        }
    }
    
    OscPanel = <Frame> {
        walk: {width: Fill, height: Fit}
        layout: {flow: Down}
        
            <Frame> {
                layout: {flow: Right}
                walk: {width: Fill, height: Fit}
                
                <SubheaderContainer> {
                    <FishSubTitle> {label = {text: "Osc", draw_label: {color: (COLOR_OSC)}, walk: {width: Fit}}}
                    type = <InstrumentDropdown> {
                        layout: {flow: Down}
                        dropdown = {
                            walk: {width: Fill, height: Fit}
                            values: [DPWSawPulse, BlampTri, Pure, SuperSaw, HyperSaw, HarmonicSeries]
                            labels: ["Saw", "Triangle", "Sine", "Super Saw", "Hyper Saw", "Harmonic"]
                        }
                    }
                }   
            }
            
            twocol = <Frame> {
                layout: {flow: Down}
                walk: {width: Fill, height: Fit}
                transpose = <InstrumentBipolarSlider> {
                    slider = {
                        draw_slider: {line_color: (COLOR_OSC)}
                        min: -24.0
                        max: 24.0
                        step: 1.0
                        precision:0,
                        label: "Transpose"
                    }
                }
                
                detune = <InstrumentBipolarSlider> {
                    slider = {
                        draw_slider: {line_color: (COLOR_OSC)}
                        min: -1.0
                        max: 1.0
                        label: "Detune"
                    }
                }
            }
        
            <Frame> {
                layout: {flow: Down}
                walk: {width: Fill, height: Fit}
                supersaw = <Frame> {
                    layout: {flow: Down}
                    walk: {width: Fill, height: Fit}
                    spread = <InstrumentSlider> {
                        slider = {
                            draw_slider: {line_color: (COLOR_OSC)}
                            min: 0.0
                            max: 1.0
                            label: "Spread"
                        }
                    }
                    diffuse = <InstrumentSlider> {
                        slider = {
                            draw_slider: {line_color: (COLOR_OSC)}
                            min: 0.0
                            max: 1.0
                            label: "Diffuse"
                        }
                    }
                }
                
                hypersaw = <Frame> {
                    layout: {flow: Down}
                    walk: {width: Fill, height: Fit}
                    spread = <InstrumentSlider> {
                        slider = {
                            draw_slider: {line_color: (COLOR_OSC)}
                            min: 0.0
                            max: 1.0
                            label: "Spread"
                        }
                    }
                    diffuse = <InstrumentSlider> {
                        slider = {
                            draw_slider: {line_color: (COLOR_OSC)}
                            min: 0.0
                            max: 1.0
                            label: "Diffuse"
                        }
                    }
                }
                
                harmonic = <Frame> {
                    layout: {flow: Down}
                    walk: {width: Fill, height: Fit}
                    harmonicshift = <InstrumentSlider> {
                        slider = {
                            draw_slider: {line_color: (COLOR_OSC)}
                            min: 0
                            max: 1.0
                            label: "Shift"
                        }
                    }
                    harmonicenv = <InstrumentBipolarSlider> {
                        slider = {
                            draw_slider: {line_color: (COLOR_OSC)}
                            min: -1.0
                            max: 1.0
                            label: "Env mod"
                        }
                    }
                    harmoniclfo = <InstrumentBipolarSlider> {
                        slider = {
                            draw_slider: {line_color: (COLOR_OSC)}
                            min: -1.0
                            max: 1.0
                            label: "LFO mod"
                        }
                    }
                }
            }
    }
    
    MixerPanel = <Frame> {
        walk: {width: Fill, height: Fit}
        layout: {flow: Down}
        <Frame> {
            layout: { flow: Right, spacing: (SSPACING_1)}
            walk: {width: Fill, height: Fit}
            noise = <InstrumentSlider> {
                slider = {
                    draw_slider: {line_color: (COLOR_OSC)}
                    min: 0.0
                    max: 1.0
                    label: "Noise"
                }
            }
            sub = <InstrumentSlider> {
                slider = {
                    draw_slider: {line_color: (COLOR_OSC)}
                    min: 0.0
                    max: 1.0
                    label: "Sub"
                }
            }
        }
        <Frame> {
            layout: {flow: Right}
            walk: {width: Fill, height: Fit}
            balance = <InstrumentBipolarSlider> {
                slider = {
                    draw_slider: {line_color: (COLOR_OSC)}
                    min: 0.0
                    max: 1.0
                    label: "Oscillator Balance"
                }
            }
        }
    }
    
    FishPanelSoundSources = <FishPanelContainer> {
        walk: {width: Fill, height: Fill}
        layout: {padding: <SPACING_0> {}, spacing: (SSPACING_0), flow: Down}
        
        <FishPanel> {
            walk: {height: Fill}

            <FishHeader> {
                title = {
                    label = {
                        text: "Sound Sources",
                    },
                    draw_bg: {color: (COLOR_OSC)}
                }
            }
        
            <SubheaderContainer> {
                walk: { margin: {top: (SSPACING_0)} }
                <FishSubTitle> {
                    label = {
                        text: "Mixer",
                        draw_label: {color: (COLOR_OSC)},
                    }
                }
            }

            <MixerPanel> {walk: {width: Fill, height: Fit}}

            <Frame> {
                walk: {width: Fill, height: Fit}
                layout: { flow: Right, spacing: (SSPACING_2) }

                osc1 = <OscPanel> {}
                osc2 = <OscPanel> {}
            }

            <FillerV> {}
            panic = <FishButton> {text: "Panic", walk: {width: Fill}}
        }
    }
    
    // TABS
    FishPanelEnvelopes = <FishPanelContainer> {
        walk: {width: Fill, height: Fill}
        layout: {padding: <SPACING_0> {}, align: {x: 0.0, y: 0.0}, spacing: (SSPACING_0), flow: Down}
        
        <FishPanel> {
            walk: {height: Fill}

            <FishHeader> {
                title = {
                    label = {
                        text: "Envelopes",
                    },
                    draw_bg: {color: (COLOR_ENV)}
                }
            }

            <SubheaderContainer> {
                walk: {margin: {top: (SSPACING_0) }}
                <FishSubTitle> {
                    label = {
                        text: "Volume",
                        draw_label: {color: (COLOR_ENV)},
                    }
                }
            }
            
            <VolumeEnvelopePanel> {
                layout: {flow: Down}
                walk: {width: Fill, height: Fit}
            }
            
            <ModEnvelopePanel> {
                layout: {flow: Down, clip_y: true}
                walk: {width: Fill, height: Fit}
            }
        }
    }
    
    FishPanelEffects = <FishPanelContainer> {
        walk: {width: Fill, height: Fill}
        layout: { padding: <SPACING_0> {}, align: {x: 0.0, y: 0.0}, spacing: (SSPACING_0), flow: Down }
        
        <FishPanel> {
            
            <FishHeader> {
                title = {
                    label = {
                        text: "Effects",
                    },
                    draw_bg: {color: (COLOR_FX)}
                }
            }

            walk: {width: Fill, height: Fill}
            <CrushFXPanel> {}
            <ChorusFXPanel> {}
            <DelayToyFXPanel> {}
            <DelayFXPanel> {}
        }
    }
        
    
    Play = <FishPanel> {
        layout: {flow: Right, padding: {top: (SSPACING_3)}, spacing: (SSPACING_0) }
        walk: { height: Fit, width: Fill, margin: {top: (SSPACING_0), right: (SSPACING_3), bottom: (SSPACING_3), left: (SSPACING_3)} }
        draw_bg: {color: (COLOR_BG_GRADIENT_BRIGHT), color2: (COLOR_BG_GRADIENT_DARK)}

        <Arp> {}
        piano = <Piano> { walk: {height: Fit, width: Fill, margin: {top: (SSPACING_0), right: (SSPACING_2); bottom: (SSPACING_3), left: (SSPACING_2)} } }
        <PianoSettings> {}
    }
    
    // APP
    App = {{App}} {
        window: {window: {inner_size: vec2(1280, 1000)}, pass: {clear_color: #2A}}
        
        audio_graph: {
            root: <Mixer> {
                c1 = <Instrument> {
                    <IronFish> {}
                }
            }
        }
        
        ui: {
            design_mode: false
            walk: {width: Fill, height: Fill}
            layout: {padding: <SPACING_0> {}, align: {x: 0.0, y: 0.0}, spacing: (SSPACING_0), flow: Down}
            
            // APPLICATION HEADER
            <Frame> {
                walk: {width: Fill, height: Fit}
                layout: {flow: Right, spacing: (SSPACING_0), padding: {bottom: -65.0 }}
                
                <Frame> {
                    walk: {width: Fill, height: Fit, margin: <SPACING_4> {} }
                    layout: {spacing: (SSPACING_1)}
                    
                }

                <Image> {
                    image: d"crate://self/resources/tinrs.png",
                    walk: {width: (1000 * 0.2), height: (175 * 0.2), margin: <SPACING_4> {} }
                }
            }

            <GradientY> {
                walk: {width: Fill, height: (HEIGHT_AUDIOVIZ)}
                draw_bg: { color: (COLOR_AUVIZ_1), color2: (COLOR_AUVIZ_2) }
                display_audio = <DisplayAudio> {
                    walk: {height: Fill, width: Fill}
                }
            }
            
            
            // CONTROLS
            <Frame> {
                walk: {width: Fill, height: Fill}
                layout: {flow: Right, spacing: (SSPACING_1), padding: <SPACING_3> {} }
                
                <ScrollY> {
                    layout: {flow: Down, spacing: (SSPACING_1)}
                    walk: {height: Fill, width: Fill}
                    oscillators = <FishPanelSoundSources> {}
                }
                
                <ScrollY> {
                    layout: {flow: Down, spacing: (SSPACING_1)}
                    walk: {height: Fill, width: Fill}
                    envelopes = <FishPanelEnvelopes> {}
                    <FishPanelFilter> { }
                }

                <ScrollY> {
                    layout: {flow: Down, spacing: (SSPACING_1)}
                    walk: {height: Fill, width: Fill}
                    effects = <FishPanelEffects> {}
                }

                <ScrollY> {
                    layout: {flow: Down}
                    walk: {height: Fill, width: Fill}
                    <SequencerPanel> {walk: {height: Fill, width: Fill}}
                }
            }

            <Play> {}        
            
        }
    }
}
main_app!(App);

#[derive(Live)]
pub struct App {
    ui: FrameRef,
    audio_graph: AudioGraph,
    window: DesktopWindow,
    #[rust] midi_input: MidiInput,
}

impl LiveHook for App {
    fn before_apply(&mut self, _cx: &mut Cx, _apply_from: ApplyFrom, _index: usize, _nodes: &[LiveNode]) -> Option<usize> {
        //_nodes.debug_print(0,100);
        None
    }
}

impl App {
    pub fn live_design(cx: &mut Cx) {
        makepad_audio_widgets::live_design(cx);
        makepad_audio_graph::live_design(cx);
        makepad_synth_ironfish::live_design(cx);
        crate::sequencer::live_design(cx);
    }
    
    pub fn data_bind(&mut self, cx: &mut Cx, db: &mut DataBinding, actions: &WidgetActions) {
        let mut db = db.borrow_cx(cx, &self.ui, actions);
        // touch
        data_to_widget!(db, touch.scale => touch.scale.slider);
        data_to_widget!(db, touch.scale => touch.scale.slider);
        data_to_widget!(db, touch.curve => touch.curve.slider);
        data_to_widget!(db, touch.offset => touch.offset.slider);
        data_to_widget!(db, filter1.touch_amount => touch.touchamount.slider);
        
        // sequencer
        data_to_widget!(db, sequencer.playing => playpause.checkbox);
        data_to_widget!(db, sequencer.bpm => speed.slider);
        data_to_widget!(db, sequencer.rootnote => rootnote.dropdown);
        data_to_widget!(db, sequencer.scale => scaletype.dropdown);
        data_to_widget!(db, arp.enabled => arp.checkbox);
        data_to_widget!(db, arp.octaves => arpoctaves.slider);
        
        // Mixer panel
        data_to_widget!(db, osc_balance => balance.slider);
        data_to_widget!(db, noise => noise.slider);
        data_to_widget!(db, sub_osc => sub.slider);
        data_to_widget!(db, portamento => porta.slider);
        
        // DelayFX Panel
        data_to_widget!(db, delay.delaysend => delaysend.slider);
        data_to_widget!(db, delay.delayfeedback => delayfeedback.slider);
        
        data_to_widget!(db, bitcrush.enable => crushenable.checkbox);
        data_to_widget!(db, bitcrush.amount => crushamount.slider);
        
        data_to_widget!(db, delay.difference => delaydifference.slider);
        data_to_widget!(db, delay.cross => delaycross.slider);
        
        // Chorus panel
        data_to_widget!(db, chorus.mix => chorusmix.slider);
        data_to_widget!(db, chorus.mindelay => chorusdelay.slider);
        data_to_widget!(db, chorus.moddepth => chorusmod.slider);
        data_to_widget!(db, chorus.rate => chorusrate.slider);
        data_to_widget!(db, chorus.phasediff => chorusphase.slider);
        data_to_widget!(db, chorus.feedback => chorusfeedback.slider);
        
        // Reverb panel
        data_to_widget!(db, reverb.mix => reverbmix.slider);
        data_to_widget!(db, reverb.feedback => reverbfeedback.slider);
        
        //LFO Panel
        data_to_widget!(db, lfo.rate => rate.slider);
        data_to_widget!(db, filter1.lfo_amount => lfoamount.slider);
        data_to_widget!(db, lfo.synconkey => sync.checkbox);
        
        //Volume Envelope
        data_to_widget!(db, volume_envelope.a => vol_env.attack.slider);
        data_to_widget!(db, volume_envelope.h => vol_env.hold.slider);
        data_to_widget!(db, volume_envelope.d => vol_env.decay.slider);
        data_to_widget!(db, volume_envelope.s => vol_env.sustain.slider);
        data_to_widget!(db, volume_envelope.r => vol_env.release.slider);
        
        //Mod Envelope
        data_to_widget!(db, mod_envelope.a => mod_env.attack.slider);
        data_to_widget!(db, mod_envelope.h => mod_env.hold.slider);
        data_to_widget!(db, mod_envelope.d => mod_env.decay.slider);
        data_to_widget!(db, mod_envelope.s => mod_env.sustain.slider);
        data_to_widget!(db, mod_envelope.r => mod_env.release.slider);
        data_to_widget!(db, filter1.envelope_amount => modamount.slider);
        
        // Filter panel
        data_to_widget!(db, filter1.filter_type => filter_type.dropdown);
        data_to_widget!(db, filter1.cutoff => cutoff.slider);
        data_to_widget!(db, filter1.resonance => resonance.slider);
        
        // Osc1 panel
        data_to_widget!(db, supersaw1.spread => osc1.supersaw.spread.slider);
        data_to_widget!(db, supersaw1.diffuse => osc1.supersaw.diffuse.slider);
        data_to_widget!(db, supersaw1.spread => osc1.supersaw.spread.slider);
        data_to_widget!(db, supersaw1.diffuse => osc1.supersaw.diffuse.slider);
        data_to_widget!(db, supersaw1.spread => osc1.hypersaw.spread.slider);
        data_to_widget!(db, supersaw1.diffuse => osc1.hypersaw.diffuse.slider);
        
        data_to_widget!(db, osc1.osc_type => osc1.type.dropdown);
        data_to_widget!(db, osc1.transpose => osc1.transpose.slider);
        data_to_widget!(db, osc1.detune => osc1.detune.slider);
        data_to_widget!(db, osc1.harmonic => osc1.harmonicshift.slider);
        data_to_widget!(db, osc1.harmonicenv => osc1.harmonicenv.slider);
        data_to_widget!(db, osc1.harmoniclfo => osc1.harmoniclfo.slider);
        
        // Osc2 panel
        data_to_widget!(db, supersaw1.spread => osc2.supersaw.spread.slider);
        data_to_widget!(db, supersaw1.diffuse => osc2.supersaw.diffuse.slider);
        data_to_widget!(db, supersaw2.spread => osc2.supersaw.spread.slider);
        data_to_widget!(db, supersaw2.diffuse => osc2.supersaw.diffuse.slider);
        data_to_widget!(db, supersaw2.spread => osc2.hypersaw.spread.slider);
        data_to_widget!(db, supersaw2.diffuse => osc2.hypersaw.diffuse.slider);
        
        data_to_widget!(db, osc2.osc_type => osc2.type.dropdown);
        data_to_widget!(db, osc2.transpose => osc2.transpose.slider);
        data_to_widget!(db, osc2.detune => osc2.detune.slider);
        data_to_widget!(db, osc2.harmonic => osc2.harmonicshift.slider);
        data_to_widget!(db, osc2.harmonicenv => osc2.harmonicenv.slider);
        data_to_widget!(db, osc2.harmoniclfo => osc2.harmoniclfo.slider);
        
        // sequencer
        data_to_widget!(db, sequencer.steps => sequencer);
        
        data_to_apply!(db, osc1.osc_type => osc1.supersaw, visible => | v | v == id!(SuperSaw).to_enum());
        data_to_apply!(db, osc2.osc_type => osc2.supersaw, visible => | v | v == id!(SuperSaw).to_enum());
        data_to_apply!(db, osc1.osc_type => osc1.hypersaw, visible => | v | v == id!(HyperSaw).to_enum());
        data_to_apply!(db, osc2.osc_type => osc2.hypersaw, visible => | v | v == id!(HyperSaw).to_enum());
        data_to_apply!(db, osc1.osc_type => osc1.harmonic, visible => | v | v == id!(HarmonicSeries).to_enum());
        data_to_apply!(db, osc2.osc_type => osc2.harmonic, visible => | v | v == id!(HarmonicSeries).to_enum());
        
        data_to_apply!(db, mod_envelope.a => mod_env.display, draw_bg.attack => | v | v);
        data_to_apply!(db, mod_envelope.h => mod_env.display, draw_bg.hold => | v | v);
        data_to_apply!(db, mod_envelope.d => mod_env.display, draw_bg.decay => | v | v);
        data_to_apply!(db, mod_envelope.s => mod_env.display, draw_bg.sustain => | v | v);
        data_to_apply!(db, mod_envelope.r => mod_env.display, draw_bg.release => | v | v);
        data_to_apply!(db, volume_envelope.a => vol_env.display, draw_bg.attack => | v | v);
        data_to_apply!(db, volume_envelope.h => vol_env.display, draw_bg.hold => | v | v);
        data_to_apply!(db, volume_envelope.d => vol_env.display, draw_bg.decay => | v | v);
        data_to_apply!(db, volume_envelope.s => vol_env.display, draw_bg.sustain => | v | v);
        data_to_apply!(db, volume_envelope.r => vol_env.display, draw_bg.release => | v | v);
    }
    
    pub fn handle_event(&mut self, cx: &mut Cx, event: &Event) {
        
        if let Event::Draw(event) = event {
            return self.draw(&mut Cx2d::new(cx, event));
        }
        
        self.window.handle_event(cx, event);
        
        let ui = self.ui.clone();
        let mut db = DataBinding::new();
        
        let actions = ui.handle_event(cx, event);
        
        if let Event::Construct = event {
            let ironfish = self.audio_graph.by_type::<IronFish>().unwrap();
            db.to_widgets(ironfish.settings.live_read());
            ui.get_piano(id!(piano)).set_key_focus(cx);
            self.midi_input = cx.midi_input();
            //self.midi_data = cx.midi_output_create_sender();
        }
        
        if let Event::MidiPorts(ports) = event {
            log!("{}", ports);
            cx.use_midi_inputs(&ports.all_inputs());
        }
        
        if let Event::AudioDevices(devices) = event {
            //log!("{}", devices); 
            cx.use_audio_outputs(&devices.default_output());
        }
        
        // ui.get_radio_group(&[
        //     id!(envelopes.tab1),
        //     id!(envelopes.tab2),
        // ]).selected_to_visible(cx, &ui, &actions, &[
        //     id!(envelopes.tab1_frame),
        //     id!(envelopes.tab2_frame),
        // ]);
        
        ui.get_radio_group(&[
            id!(oscillators.tab1),
            id!(oscillators.tab2),
        ]).selected_to_visible(cx, &ui, &actions, &[
            id!(oscillators.osc1),
            id!(oscillators.osc2),
        ]);
        
        // ui.get_radio_group(&[
        //     id!(effects.tab1),
        //     id!(effects.tab2),
        //     id!(effects.tab3),
        // ]).selected_to_visible(cx, &ui, &actions, &[
        //     id!(effects.tab1_frame),
        //     id!(effects.tab2_frame),
        //     id!(effects.tab3_frame),
        // ]);
        
        let display_audio = ui.get_display_audio(id!(display_audio));
        
        let mut buffers = 0;
        self.audio_graph.handle_event_fn(cx, event, &mut | cx, action | {
            match action {
                AudioGraphAction::DisplayAudio {buffer, voice, active} => {
                    display_audio.process_buffer(cx, active, voice, buffer);
                    buffers += 1;
                }
                AudioGraphAction::VoiceOff {voice} => {
                    display_audio.voice_off(cx, voice);
                }
            };
        });
        
        let piano = ui.get_piano(id!(piano));
        
        while let Some((_, data)) = self.midi_input.receive() {
            self.audio_graph.send_midi_data(data);
            if let Some(note) = data.decode().on_note() {
                piano.set_note(cx, note.is_on, note.note_number)
            }
        }
        
        for note in piano.notes_played(&actions) {
            self.audio_graph.send_midi_data(MidiNote {
                channel: 0,
                is_on: note.is_on,
                note_number: note.note_number,
                velocity: note.velocity
            }.into());
        }
        
        if ui.get_button(id!(panic)).clicked(&actions) {
            cx.midi_reset();
            self.audio_graph.all_notes_off();
        }
        
        let sequencer = ui.get_sequencer(id!(sequencer));
        // lets fetch and update the tick.
        
        if ui.get_button(id!(clear_grid)).clicked(&actions) {
            sequencer.clear_grid(cx, &mut db);
        }
        
        if ui.get_button(id!(grid_down)).clicked(&actions) {
            sequencer.grid_down(cx, &mut db);
        }
        
        if ui.get_button(id!(grid_up)).clicked(&actions) {
            sequencer.grid_up(cx, &mut db);
        }
        
        self.data_bind(cx, &mut db, &actions);
        if let Some(nodes) = db.from_widgets() {
            let ironfish = self.audio_graph.by_type::<IronFish>().unwrap();
            ironfish.settings.apply_over(cx, &nodes);
        }
        
    }
    /*
    pub fn preset(&mut self, cx: &mut Cx, index: usize, save: bool) {
        let ironfish = self.audio_graph.by_type::<IronFish>().unwrap();
        let file_name = format!("preset_{}.txt", index);
        if save {
            let nodes = ironfish.settings.live_read();
            let data = nodes.to_cbor(0).unwrap();
            let data = makepad_miniz::compress_to_vec(&data, 10);
            let data = makepad_base64::base64_encode(&data, &makepad_base64::BASE64_URL_SAFE);
            log!("Saving preset {}", file_name);
            let mut file = File::create(&file_name).unwrap();
            file.write_all(&data).unwrap();
        }
        else if let Ok(mut file) = File::open(&file_name) {
            log!("Loading preset {}", file_name);
            let mut data = Vec::new();
            file.read_to_end(&mut data).unwrap();
            if let Ok(data) = makepad_base64::base64_decode(&data) {
                if let Ok(data) = makepad_miniz::decompress_to_vec(&data) {
                    let mut nodes = Vec::new();
                    nodes.from_cbor(&data).unwrap();
                    ironfish.settings.apply_over(cx, &nodes);
                    //self.imgui.root_frame().bind_read(cx, &nodes);
                }
                else {
                    log!("Error decompressing preset");
                }
            }
            else {
                log!("Error base64 decoding preset");
            }
        }
    }*/
    
    
    pub fn draw(&mut self, cx: &mut Cx2d) {
        if self.window.begin(cx).is_not_redrawing() {
            return;
        }
        
        while self.ui.draw(cx).is_not_done() {};
        
        self.window.end(cx);
    }
}<|MERGE_RESOLUTION|>--- conflicted
+++ resolved
@@ -27,7 +27,6 @@
     import makepad_widgets::frame::*;
     import makepad_draw::shader::std::*;
     
-<<<<<<< HEAD
     const FONT_SIZE_H2 = 9.5
 
     const HEIGHT_AUDIOVIZ = 150 
@@ -46,24 +45,6 @@
 
     const COLOR_HIDDEN_BLACK = #x00000000
     const COLOR_AUVIZ_1 = #x00000044
-=======
-    const SPACING_PANELS = 10.0
-    const SPACING_CONTROLS = 3.0
-    const SPACING_BASE_PADDING = 7.5
-    const HEIGHT_AUDIOVIZ = 50 
-    const COLOR_OSC = #xFFFF99FF // yellow
-    const COLOR_MUSIC = #xC // gray
-    const COLOR_ENV = #xF9A894 // light red
-    const COLOR_SEQ = #xFFFFFFAA // light red
-    const COLOR_FILTER = #x88FF88 // green
-    const COLOR_LFO = #xFF9999 // red
-    const COLOR_TOUCH = #xBBFF99 // light green
-    const COLOR_FX = #x99EEFF // light green
-    const COLOR_TEXT_H1 = #x000000CC
-    const COLOR_TEXT_H2 = #xFFFFFF66
-    const COLOR_DIVIDER = #x000000AA
-    const COLOR_TEXT_H2_HOVER = #xD
->>>>>>> 9916d632
     const COLOR_BEVEL_SHADOW = #x00000066
     const COLOR_DIVIDER = #x000000AA
     const COLOR_DOWN_5 = #x000000CC
