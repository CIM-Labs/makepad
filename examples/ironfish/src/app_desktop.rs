use crate::makepad_widgets::*;

live_design!{
    import makepad_widgets::theme::*;
    import makepad_widgets::frame::*;
    import makepad_draw::shader::std::*;
    
    import makepad_widgets::label::Label;
    import makepad_widgets::drop_down::DropDown;
    import makepad_widgets::button::Button;
    import makepad_widgets::slider::Slider;
    import makepad_widgets::check_box::CheckBox;
    import makepad_widgets::text_input::TextInput;
    import makepad_widgets::radio_button::RadioButton;
    import makepad_widgets::swipe_list::SwipeList;
    import makepad_widgets::swipe_list::SwipeListEntry;

    import makepad_example_ironfish::sequencer::Sequencer;
    import makepad_audio_widgets::display_audio::DisplayAudio;
    import makepad_audio_widgets::piano::Piano;

    FONT_SIZE_H2 = 9.5
    
    HEIGHT_AUDIOVIZ = 150
    
    SSPACING_0 = 0.0
    SSPACING_1 = 4.0
    SSPACING_2 = (SSPACING_1 * 2)
    SSPACING_3 = (SSPACING_1 * 3)
    SSPACING_4 = (SSPACING_1 * 4)
    
    SPACING_0 = {top: (SSPACING_0), right: (SSPACING_0), bottom: (SSPACING_0), left: (SSPACING_0)}
    SPACING_1 = {top: (SSPACING_1), right: (SSPACING_1), bottom: (SSPACING_1), left: (SSPACING_1)}
    SPACING_2 = {top: (SSPACING_2), right: (SSPACING_2), bottom: (SSPACING_2), left: (SSPACING_2)}
    SPACING_3 = {top: (SSPACING_3), right: (SSPACING_3), bottom: (SSPACING_3), left: (SSPACING_3)}
    SPACING_4 = {top: (SSPACING_4), right: (SSPACING_4), bottom: (SSPACING_4), left: (SSPACING_4)}
    H2_TEXT_BOLD = {
        font_size: (FONT_SIZE_H2),
        font: {path: dep("crate://makepad-widgets/resources/IBMPlexSans-SemiBold.ttf")}
    }
    H2_TEXT_NORMAL = {
        font_size: (FONT_SIZE_H2),
        font: {path: dep("crate://makepad-widgets/resources/IBMPlexSans-Text.ttf")}
    }
    
    COLOR_DOWN_FULL = #000
    
    COLOR_DOWN_0 = #x00000000
    COLOR_DOWN_1 = #x00000011
    COLOR_DOWN_2 = #x00000022
    COLOR_DOWN_3 = #x00000044
    COLOR_DOWN_4 = #x00000066
    COLOR_DOWN_5 = #x000000AA
    COLOR_DOWN_6 = #x000000CC
    
    COLOR_UP_0 = #xFFFFFF00
    COLOR_UP_1 = #xFFFFFF0A
    COLOR_UP_2 = #xFFFFFF10
    COLOR_UP_3 = #xFFFFFF20
    COLOR_UP_4 = #xFFFFFF40
    COLOR_UP_5 = #xFFFFFF66
    COLOR_UP_6 = #xFFFFFFCC
    COLOR_UP_FULL = #xFFFFFFFF
    
    COLOR_ALERT = #xFF0000FF
    COLOR_OSC = #xFFFF99FF
    COLOR_ENV = #xF9A894
    COLOR_FILTER = #x88FF88
    COLOR_FX = #x99EEFF
    COLOR_DEFAULT = (COLOR_UP_6)
    
    COLOR_VIZ_1 = (COLOR_DOWN_2)
    COLOR_VIZ_2 = (COLOR_DOWN_6)
    COLOR_DIVIDER = (COLOR_DOWN_5)
    
    ICO_ARP = dep("crate://self/resources/icons/Icon_Arp.svg")
    ICO_BROWSE = dep("crate://self/resources/icons/Icon_Browse.svg")
    ICO_DOWN = dep("crate://self/resources/icons/Icon_Down.svg")
    ICO_FAV = dep("crate://self/resources/icons/Icon_Favorite.svg")
    ICO_FILTER_BP = dep("crate://self/resources/icons/Icon_Filters_BP.svg")
    ICO_FILTER_BR = dep("crate://self/resources/icons/Icon_Filters_BR.svg")
    ICO_FILTER_HP = dep("crate://self/resources/icons/Icon_Filters_HP.svg")
    ICO_LIVEPLAY = dep("crate://self/resources/icons/Icon_LivePlaying.svg")
    ICO_NEXT = dep("crate://self/resources/icons/Icon_Next.svg")
    ICO_OSC_HARMONIC = dep("crate://self/resources/icons/Icon_OSC_Harmonic.svg")
    ICO_OSC_SAW = dep("crate://self/resources/icons/Icon_OSC_Saw.svg")
    ICO_OSC_SINE = dep("crate://self/resources/icons/Icon_OSC_Sine.svg")
    ICO_OSC_SUPERSAW = dep("crate://self/resources/icons/Icon_OSC_Supersaw.svg")
    ICO_OSC_TRI = dep("crate://self/resources/icons/Icon_OSC_Tri.svg")
    ICO_PANIC = dep("crate://self/resources/icons/Icon_Panic.svg")
    ICO_PLAT_MOBILE = dep("crate://self/resources/icons/Icon_Platform_Mobile.svg")
    ICO_PLAT_DESKTOP = dep("crate://self/resources/icons/Icon_Platform_Desktop.svg")
    ICO_PLAY = dep("crate://self/resources/icons/Icon_Play.svg")
    ICO_PRESET = dep("crate://self/resources/icons/Icon_Presets.svg")
    ICO_PREV = dep("crate://self/resources/icons/Icon_Prev.svg")
    ICO_REDO = dep("crate://self/resources/icons/Icon_Redo.svg")
    ICO_SAVE = dep("crate://self/resources/icons/Icon_Save.svg")
    ICO_SEARCH = dep("crate://self/resources/icons/Icon_Search.svg")
    ICO_SEQ_SWEEP = dep("crate://self/resources/icons/Icon_Seq_Sweep.svg")
    ICO_SEQ = dep("crate://self/resources/icons/Icon_Seq.svg")
    ICO_SETTINGS = dep("crate://self/resources/icons/Icon_Settings.svg")
    ICO_SHARE = dep("crate://self/resources/icons/Icon_Share.svg")
    ICO_UNDO = dep("crate://self/resources/icons/Icon_Undo.svg")
    ICO_UP = dep("crate://self/resources/icons/Icon_Up.svg")


    // HELPERS
    FillerH = <Frame> {
        walk: {width: Fill}
    }
    
    FillerV = <Frame> {
        walk: {height: Fill}
    }
    
    Divider = <Frame> {
        walk: {width: Fill, height: Fit, margin: {top: (SSPACING_3), right: 0, bottom: (SSPACING_3), left: (SSPACING_0)}}
        layout: {flow: Down}
        <Box> {
            walk: {width: Fill, height: 1.0}
            draw_bg: {color: (COLOR_DIVIDER)}
        }
        <Box> {
            walk: {width: Fill, height: 1.0}
            draw_bg: {color: (COLOR_UP_4)}
        }
    }
    
    
    // WIDGETS
    ElementBox = <Frame> {
        draw_bg: {color: (COLOR_DOWN_0)}
        walk: {width: Fill, height: Fit}
        layout: {flow: Down, padding: <SPACING_1> {}, spacing: (SSPACING_1)}
    }
    
    FishPanelContainer = <Frame> {
        layout: {flow: Down},
        walk: {width: Fill, height: Fit}
    }
    
    SubheaderContainer = <Box> {
        draw_bg: {color: (COLOR_UP_2)}
        walk: {width: Fill, height: Fit, margin: {bottom: (SSPACING_2), top: (SSPACING_2)}}
        layout: {padding: {top: (SSPACING_0), right: (SSPACING_1), bottom: (SSPACING_0), left: (SSPACING_1)}}
    }
    
    FishSubTitle = <Frame> {
        walk: {width: Fit, height: Fit, margin: {top: 1}}
        layout: {padding: {top: (SSPACING_2), right: (SSPACING_1), bottom: (SSPACING_2), left: (SSPACING_1)}}
        
        label = <Label> {
            draw_label: {
                text_style: <H2_TEXT_BOLD> {},
                color: (COLOR_UP_5)
            }
            label: "replace me!"
        }
    }
    
    FishPanel = <GradientY> {
        layout: {flow: Down, padding: <SPACING_2> {}}
        walk: {width: Fill, height: Fit}
        draw_bg: {
            instance border_width: 1.0
            instance border_color: (COLOR_UP_FULL)
            instance inset: vec4(1.0, 1.0, 1.0, 1.0)
            instance radius: 2.5
            instance dither: 1.0
            color: (COLOR_UP_3),
            color2: (COLOR_UP_1)
            instance border_color: #x6
            instance border_color2: #x4
            instance border_color3: #x3A
            
            fn get_color(self) -> vec4 {
                let dither = Math::random_2d(self.pos.xy) * 0.04 * self.dither;
                return mix(self.color, self.color2, self.pos.y + dither)
            }
            
            fn pixel(self) -> vec4 {
                let sdf = Sdf2d::viewport(self.pos * self.rect_size)
                sdf.box(
                    self.inset.x + self.border_width,
                    self.inset.y + self.border_width,
                    self.rect_size.x - (self.inset.x + self.inset.z + self.border_width * 2.0),
                    self.rect_size.y - (self.inset.y + self.inset.w + self.border_width * 2.0),
                    max(1.0, self.radius)
                )
                sdf.fill_keep(self.get_color())
                if self.border_width > 0.0 {
                    sdf.stroke(
                        mix(
                            mix(self.border_color, self.border_color2, clamp(self.pos.y * 10, 0, 1)),
                            mix(self.border_color2, self.border_color3, self.pos.y),
                            self.pos.y
                        ),
                        self.border_width
                    )
                }
                return sdf.result;
            }
        }
    }
    
    FishDropDown = <DropDown> {
        walk: {width: Fit}
        layout: {padding: {top: (SSPACING_2), right: (SSPACING_4), bottom: (SSPACING_2), left: (SSPACING_2)}}
        
        draw_label: {
            text_style: <H2_TEXT_NORMAL> {},
            fn get_color(self) -> vec4 {
                return mix(
                    mix(
                        mix(
                            (#xFFF8),
                            (#xFFF8),
                            self.focus
                        ),
                        (#xFFFF),
                        self.hover
                    ),
                    (#x000A),
                    self.pressed
                )
            }
        }
        
        popup_menu: {
            menu_item: {
                indent_width: 10.0
                walk: {width: Fill, height: Fit}
                
                layout: {
                    padding: {left: (SSPACING_4), top: (SSPACING_2), bottom: (SSPACING_2), right: (SSPACING_4)},
                }
                
                draw_bg: {
                    color: #x48,
                    color_selected: #x6
                }
            }
        }
        
        draw_bg: {
            fn pixel(self) -> vec4 {
                let sdf = Sdf2d::viewport(self.pos * self.rect_size);
                self.get_bg(sdf);
                // triangle
                let c = vec2(self.rect_size.x - 10.0, self.rect_size.y * 0.5)
                let sz = 2.5;
                
                sdf.move_to(c.x - sz, c.y - sz);
                sdf.line_to(c.x + sz, c.y - sz);
                sdf.line_to(c.x, c.y + sz * 0.75);
                sdf.close_path();
                
                sdf.fill(mix(#FFFA, #FFFF, self.hover));
                
                return sdf.result
            }
            
            fn get_bg(self, inout sdf: Sdf2d) {
                sdf.rect(
                    0,
                    0,
                    self.rect_size.x,
                    self.rect_size.y
                )
                sdf.fill((COLOR_UP_0))
            }
        }
    }
    
    IconButton = <Button> {
        draw_icon: {
            svg_file: (ICO_SAVE),
            fn get_color(self) -> vec4 {
                return mix(
                    mix(
                        (COLOR_UP_5),
                        (COLOR_UP_6),
                        self.hover
                    ),
                    (COLOR_UP_4),
                    self.pressed
                )
            }
         }
        icon_walk: { width: 7.5, height: Fit }
        draw_bg: {
            fn pixel(self) -> vec4 {
                let sdf = Sdf2d::viewport(self.pos * self.rect_size);
                return sdf.result
            }
        }
        layout: { padding: 9.0 }
        label: ""
    }
    
    TextButton = <Button> {
        layout: {align: {x: 0.5, y: 0.5}, padding: <SPACING_0> {}}
        walk: {margin: {left: 2.5, right: 2.5}}
        
        draw_label: {
            text_style: <H2_TEXT_BOLD>{}
            fn get_color(self) -> vec4 {
                return mix(
                    mix(
                        (COLOR_ALERT),
                        (COLOR_UP_FULL),
                        self.hover
                    ),
                    (COLOR_DOWN_FULL),
                    self.pressed
                )
            }
        }
        
        draw_bg: {
            instance hover: 0.0
            instance pressed: 0.0
            
            fn pixel(self) -> vec4 {
                let sdf = Sdf2d::viewport(self.pos * self.rect_size);
                return sdf.result
            }
        }
        
    }
    
    FishButton = <Button> {
        layout: {
            align: {x: 0.5, y: 0.5},
            padding: <SPACING_2> {}
        }
        
        draw_label: {
            text_style: <H2_TEXT_BOLD>{}
            fn get_color(self) -> vec4 {
                return mix(
                    mix(
                        (COLOR_UP_5),
                        (COLOR_UP_6),
                        self.hover
                    ),
                    (COLOR_UP_5),
                    self.pressed
                )
            }
        }
        
        draw_bg: {
            instance hover: 0.0
            instance pressed: 0.0
            
            fn pixel(self) -> vec4 {
                let sdf = Sdf2d::viewport(self.pos * self.rect_size);
                sdf.box(
                    1.,
                    1.,
                    self.rect_size.x - 2.0,
                    self.rect_size.y - 2.0,
                    2.0
                )
                
                sdf.stroke_keep(
                    mix(
                        mix(
                            mix((COLOR_UP_3), (COLOR_DOWN_4), pow(self.pos.y, .2)),
                            mix((COLOR_UP_5), (COLOR_DOWN_4), pow(self.pos.y, 0.25)),
                            self.hover
                        ),
                        mix((COLOR_DOWN_5), (COLOR_UP_3), pow(self.pos.y, 3)),
                        self.pressed
                    ),
                    1.
                );
                sdf.fill(
                    mix(
                        mix(
                            #FFFFFF06,
                            #FFFFFF10,
                            self.hover
                        ),
                        mix((COLOR_DOWN_4), (COLOR_DOWN_4) * 0.1, pow(self.pos.y, 0.3)),
                        self.pressed
                    )
                );
                
                return sdf.result
            }
        }
        
    }
    
    FishSlider = <Slider> {
        walk: { height: 36 }
        label: "CutOff1"
        label_text: {text_style:<H2_TEXT_BOLD>{}, color: (COLOR_UP_5)}
        text_input: {
            cursor_margin_bottom: (SSPACING_1),
            cursor_margin_top: (SSPACING_1),
            select_pad_edges: (SSPACING_1),
            cursor_size: (SSPACING_1),
            empty_message: "0",
            numeric_only: true,
            draw_bg: {
                color: (COLOR_DOWN_0)
            },
        }
        draw_slider: {
            instance line_color: #f00
            instance bipolar: 0.0
            fn pixel(self) -> vec4 {
                let nub_size = 3
                
                let sdf = Sdf2d::viewport(self.pos * self.rect_size)
                let top = 20.0;
                
                sdf.box(1.0, top, self.rect_size.x - 2, self.rect_size.y - top - 2, 1);
                sdf.fill_keep(
                    mix(
                        mix((COLOR_DOWN_4), (COLOR_DOWN_4) * 0.1, pow(self.pos.y, 1.0)),
                        mix((COLOR_DOWN_4) * 1.75, (COLOR_DOWN_4) * 0.1, pow(self.pos.y, 1.0)),
                        self.drag
                    )
                ) // Control backdrop gradient
                
                sdf.stroke(mix(mix(#x00000060, #x00000070, self.drag), #xFFFFFF10, pow(self.pos.y, 10.0)), 1.0) // Control outline
                let in_side = 5.0;
                let in_top = 5.0; // Ridge: vertical position
                sdf.rect(1.0 + in_side, top + in_top, self.rect_size.x - 2 - 2 * in_side, 3);
                sdf.fill(mix((COLOR_DOWN_4), #00000088, self.drag)); // Ridge color
                let in_top = 7.0;
                sdf.rect(1.0 + in_side, top + in_top, self.rect_size.x - 2 - 2 * in_side, 3);
                sdf.fill(#FFFFFF18); // Ridge: Rim light catcher
                
                let nub_x = self.slide_pos * (self.rect_size.x - nub_size - in_side * 2 - 9);
                sdf.move_to(mix(in_side + 3.5, self.rect_size.x * 0.5, self.bipolar), top + in_top);
                
                sdf.line_to(nub_x + in_side + nub_size * 0.5, top + in_top);
                sdf.stroke_keep(mix((COLOR_UP_0), self.line_color, self.drag), 1.5)
                sdf.stroke(
                    mix(mix(self.line_color * 0.85, self.line_color, self.hover), #xFFFFFF80, self.drag),
                    1
                )
                
                let nub_x = self.slide_pos * (self.rect_size.x - nub_size - in_side * 2 - 3) - 3;
                sdf.box(nub_x + in_side, top + 1.0, 12, 12, 1.)
                
                sdf.fill_keep(mix(mix(#x7, #x8, self.hover), #3, self.pos.y)); // Nub background gradient
                sdf.stroke(
                    mix(
                        mix(#xa, #xC, self.hover),
                        #0,
                        pow(self.pos.y, 1.5)
                    ),
                    1.
                ); // Nub outline gradient
                
                
                return sdf.result
            }
        }
    }
    
    InstrumentSlider = <ElementBox> {
        slider = <FishSlider> {
            draw_slider: {bipolar: 0.0}
        }
    }
    
    InstrumentBipolarSlider = <ElementBox> {
        slider = <FishSlider> {
            draw_slider: {bipolar: 1.0}
        }
    }
    
    FishToggle = <ElementBox> {
        layout: {padding: <SPACING_0> {}}
        checkbox = <CheckBox> {
            layout: {padding: {top: (SSPACING_0), right: (SSPACING_2), bottom: (SSPACING_0), left: 23}}
            label: "CutOff1"
            state: {
                selected = {
                    default: off
                    off = {
                        from: {all: Forward {duration: 0.1}}
                        apply: {draw_check: {selected: 0.0}}
                    }
                    on = {
                        cursor: Arrow,
                        from: {all: Forward {duration: 0.1}}
                        apply: {draw_check: {selected: 1.0}}
                    }
                }
            }
            draw_check: {
                instance border_width: 1.0
                instance border_color: #x06
                instance border_color2: #xFFFFFF0A
                size: 8.5;
                fn pixel(self) -> vec4 {
                    let sdf = Sdf2d::viewport(self.pos * self.rect_size)
                    let sz = self.size;
                    let left = sz + 1.;
                    let c = vec2(left + sz, self.rect_size.y * 0.5);
                    sdf.box(left, c.y - sz, sz * 3.0, sz * 2.0, 0.5 * sz);
                    
                    sdf.stroke_keep(
                        mix(self.border_color, self.border_color2, clamp(self.pos.y - 0.2, 0, 1)),
                        self.border_width
                    )
                    
                    sdf.fill(
                        mix(
                            mix((COLOR_DOWN_4), (COLOR_DOWN_4) * 0.1, pow(self.pos.y, 1.0)),
                            mix((COLOR_DOWN_4) * 1.75, (COLOR_DOWN_4) * 0.1, pow(self.pos.y, 1.0)),
                            self.hover
                        )
                    )
                    let isz = sz * 0.65;
                    sdf.circle(left + sz + self.selected * sz, c.y - 0.5, isz);
                    sdf.circle(left + sz + self.selected * sz, c.y - 0.5, 0.425 * isz);
                    sdf.subtract();
                    sdf.circle(left + sz + self.selected * sz, c.y - 0.5, isz);
                    sdf.blend(self.selected)
                    sdf.fill(mix(#xFFF8, #xFFFC, self.hover));
                    return sdf.result
                }
            }
            draw_label: {
                text_style: <H2_TEXT_BOLD>{},
                color: (COLOR_UP_5)
            }
        }
    }
    
    InstrumentDropdown = <ElementBox> {
        layout: {align: {y: 0.5}, padding: <SPACING_0> {}, flow: Right}
        label = <Label> {
            walk: {width: Fit}
            draw_label: {
                color: (COLOR_UP_5)
                text_style: <H2_TEXT_BOLD>{},
            }
        }
        dropdown = <FishDropDown> {
            walk: {margin: {left: (SSPACING_1), right: (SSPACING_1)}}
        }
    }
    
    GraphPaper = <Box> {
        walk: {width: Fill, height: 120}
        draw_bg: {
            color: #x44,
            instance color2: #x0,
            
            instance attack: 0.05
            instance hold: 0.0
            instance decay: 0.2
            instance sustain: 0.5
            instance release: 0.2
            
            fn pixel(self) -> vec4 {
                let sdf = Sdf2d::viewport(self.pos * self.rect_size); //mod (self.pos * self.rect_size, 15))
                let base_color = mix(self.color, self.color2, pow(length((self.pos - vec2(0.5, 0.5)) * 1.2), 2.0));
                let darker = base_color * 0.85;
                let pos = self.pos * self.rect_size;
                sdf.clear(mix(base_color, darker, pow(abs(sin(pos.x * 0.5)), 24) + pow(abs(sin(pos.y * 0.5)), 32.0))); // Grid
                sdf.rect(1.0, 1.0, 16, 16)
                sdf.stroke(darker, 1)
                let pad_b = 8
                let pad_s = 8
                let width = self.rect_size.x - 2 * pad_s
                let height = self.rect_size.y - 2 * pad_b
                let total = self.attack + self.decay + self.release + 0.5 + self.hold
                let sustain = self.rect_size.y - pad_b - height * self.sustain;
                sdf.pos = self.pos * self.rect_size;
                sdf.move_to(pad_s, self.rect_size.y - pad_b)
                sdf.line_to(pad_s + width * (self.attack / total), pad_b)
                sdf.line_to(pad_s + width * ((self.attack + self.hold) / total), pad_b)
                sdf.line_to(pad_s + width * ((self.attack + self.decay + self.hold) / total), sustain)
                sdf.line_to(pad_s + width * (1.0 - self.release / total), sustain)
                sdf.line_to(pad_s + width, self.rect_size.y - pad_b)
                sdf.stroke_keep(#xFFC49910, 8.0);
                sdf.stroke_keep(#xFFC49910, 6.0);
                sdf.stroke_keep(#xFFC49920, 4.0);
                sdf.stroke_keep(#xFFC49980, 2.0);
                sdf.stroke(#xFFFFFFFF, 1.0);
                return sdf.result
            }
        }
    }
    
    FishTitle = <Box> {
        walk: {width: Fit, height: Fit, margin: {bottom: (SSPACING_1)}}
        layout: {padding: <SPACING_2> {}}
        label = <Label> {
            walk: {margin: {top: 1}}
            draw_label: {
                text_style: <H2_TEXT_BOLD>{},
                color: (COLOR_DOWN_6)
            }
            label: "replace me!"
        }
    }
    
    FishHeader = <Box> {
        layout: {flow: Right}
        walk: {height: Fit, width: Fill, margin: {bottom: (SSPACING_2)}}
        title = <FishTitle> {
            walk: {height: Fit, width: Fill, margin: <SPACING_0> {}}
            layout: {padding: <SPACING_2> {}}
        }
        menu = <Frame> {
            layout: {flow: Right}
            walk: {height: Fit, width: Fit}
        }
    }
    
    CheckboxTextual = <CheckBox> {
        draw_check: {
            fn pixel(self) -> vec4 {
                let sdf = Sdf2d::viewport(self.pos * self.rect_size)
                
                return sdf.result
            }
        }
        
        draw_label: {
            text_style: <H2_TEXT_NORMAL>{},
            fn get_color(self) -> vec4 {
                return mix(
                    (COLOR_UP_4),
                    (COLOR_UP_6),
                    self.selected
                )
            }
        }
        
        label_walk: {margin: {left: 0.0}}
        
    }
    
    PlayPause = <FishToggle> {
        walk: {width: Fit, height: Fit, margin: <SPACING_3> {}}
        layout: {align: {x: 0.5, y: 0.5}}
        checkbox = {
            walk: {width: 30, height: 30, margin: {right: -20}}
            label: ""
            state: {
                hover = {
                    default: off
                    off = {
                        from: {all: Forward {duration: 0.1}}
                        apply: {
                            draw_check: {hover: 0.0}
                        }
                    }
                    on = {
                        from: {all: Snap}
                        apply: {
                            draw_check: {hover: 1.0}
                        }
                    }
                }
                focus = {
                    default: off
                    off = {
                        from: {all: Forward {duration: 0.0}}
                        apply: {
                            draw_check: {focus: 0.0}
                        }
                    }
                    on = {
                        from: {all: Snap}
                        apply: {
                            draw_check: {focus: 1.0}
                        }
                    }
                }
                selected = {
                    default: off
                    off = {
                        from: {all: Forward {duration: 0.0}}
                        apply: {draw_check: {selected: 0.0}}
                    }
                    on = {
                        cursor: Arrow,
                        from: {all: Forward {duration: 0.0}}
                        apply: {draw_check: {selected: 1.0}}
                    }
                }
            }
            draw_check: {
                fn pixel(self) -> vec4 {
                    let sdf = Sdf2d::viewport(self.pos * self.rect_size)
                    let sz = self.rect_size.x;
                    let c = vec2(self.rect_size.x, self.rect_size.y);
                    let pad = 0.35;
                    sdf.box(
                        0.,
                        0.,
                        self.rect_size.x,
                        self.rect_size.y,
                        4.0
                    )
                    
                    sdf.fill_keep(
                        mix(
                            mix(
                                mix(#xFFFFFF20, #xFFFFFF08, pow(length((self.pos - vec2(0.5, 0.5)) * 1.75), 1.25)),
                                mix(#xFFFFFF40, #xFFFFFF10, pow(length((self.pos - vec2(0.5, 0.5)) * 1.75), 1.25)),
                                self.hover
                            ),
                            mix(
                                mix(#x9C9C64FF, #x00000088, pow(length((self.pos - vec2(0.5, 0.5)) * 1.4), 1.25)),
                                mix(#x9C9C64FF, #x00000088, pow(length((self.pos - vec2(0.5, 0.5)) * 1.75), 1.25)),
                                self.hover
                            ),
                            self.selected
                        )
                    )
                    
                    sdf.stroke_keep(
                        mix(
                            mix((COLOR_UP_5), (COLOR_DOWN_4), pow(self.pos.y, .2)),
                            mix((COLOR_DOWN_5), (COLOR_UP_3), pow(self.pos.y, 3)),
                            self.selected
                        ),
                        1.5
                    );
                                        
                    sdf.subtract()
                    
                    let padx = c.x * pad;
                    let pady = c.y * pad;
                    
                    sdf.move_to(c.x - sz + padx, c.y - sz + pady);
                    sdf.line_to(c.x - padx, c.y * 0.5);
                    sdf.line_to(0.0 + padx, c.y - pady);
                    sdf.close_path();
                    
                    sdf.fill_keep(
                        mix(
                            mix(
                                #fff6,
                                #ffff,
                                self.hover
                            ),
                            #fff,
                            self.selected
                        )
                    )
                    
                    return sdf.result
                }
            }
        }
    }
    
    FishCheckbox = <CheckBox> {
        draw_check: {
            fn pixel(self) -> vec4 {
                let sdf = Sdf2d::viewport(self.pos * self.rect_size)
                
                let left = 1;
                let sz = 6.5;
                
                let c = vec2(left + sz, self.rect_size.y * 0.5 - 2.0);
                
                sdf.box(left, c.y - sz, sz * 2.5, sz * 2.5, 2.0); // 3rd parameter == corner radius
                sdf.fill_keep(mix(
                    mix((COLOR_DOWN_4), (COLOR_DOWN_2), self.pos.y),
                    mix((COLOR_DOWN_5), (COLOR_DOWN_3), self.pos.y),
                    self.selected
                ))
                
                sdf.stroke(
                    mix(
                        mix((COLOR_DOWN_5), (COLOR_UP_3), pow(self.pos.y, 2)),
                        mix((COLOR_DOWN_6), (COLOR_UP_4), pow(self.pos.y, 1.5)),
                        self.hover
                    ),
                    1.0
                ) // outline
                
                let szs = sz * 0.5;
                let dx = 1.0;
                
                let offset = 1.5;
                
                sdf.move_to(left + 4.0 + offset, c.y + offset);
                sdf.line_to(c.x + offset, c.y + szs + offset);
                sdf.line_to(c.x + szs + offset, c.y - szs + offset);
                
                sdf.stroke_keep(mix(
                    mix(
                        #fff0,
                        #fff2,
                        self.hover
                    ),
                    mix(
                        (COLOR_UP_5),
                        (COLOR_UP_6),
                        self.hover
                    ),
                    self.selected
                ), 1.75);
                
                return sdf.result
            }
        }
        
        label_walk: {margin: {left: 23.0}}
        
        draw_label: {
            text_style: <H2_TEXT_BOLD>{},
            fn get_color(self) -> vec4 {
                return (COLOR_UP_5)
            }
        }
    }
    
    FishInput = <TextInput> {
        walk: {width: Fill, height: Fit, margin: 0}
        layout: {
            clip_x: true,
            clip_y: true,
            align: {y: 0.5}
        },
        text: "Search"
        label_walk: {
            margin: 0.0
        }
        draw_bg: {
            instance radius: 3.0
            instance border_width: 0.0
            instance border_color: #3
            instance inset: vec4(0.0, 0.0, 0.0, 0.0)
            
            fn pixel(self) -> vec4 {
                let sdf = Sdf2d::viewport(self.pos * self.rect_size)
                sdf.box(
                    self.inset.x + self.border_width,
                    self.inset.y + self.border_width,
                    self.rect_size.x - (self.inset.x + self.inset.z + self.border_width * 2.0),
                    self.rect_size.y - (self.inset.y + self.inset.w + self.border_width * 2.0),
                    max(1.0, self.radius)
                )
                
                sdf.fill_keep(mix((COLOR_DOWN_3), (COLOR_DOWN_1), pow(self.pos.y, 0.5)))
                sdf.stroke(mix((COLOR_UP_0), (COLOR_UP_3), pow(self.pos.y, 4.0)), 1.0)
                
                return sdf.result;
            }
        },
        draw_label: {
            text_style:<H2_TEXT_NORMAL>{},
        }
    }
    
    PaginationButton = <Button> {
        label: "1"
        walk: {width: 30, height: 30, margin: {top: 5}}
        layout: {align: {x: 0.5, y: 0.5}, padding: <SPACING_2> {}}
        
        draw_label: {
            text_style: <H2_TEXT_BOLD>{},
            fn get_color(self) -> vec4 {
                return mix(
                    mix((COLOR_UP_4), (COLOR_UP_6), self.hover),
                    (COLOR_UP_4),
                    self.pressed
                )
            }
        }
        
        draw_bg: {
            instance pressed: 0.0
            
            fn pixel(self) -> vec4 {
                let sdf = Sdf2d::viewport(self.pos * self.rect_size);
                sdf.box(
                    1.,
                    1.,
                    self.rect_size.x - 2.0,
                    self.rect_size.y - 2.0,
                    2.0
                )
                
                sdf.stroke_keep(
                    mix(
                        #x00000000,
                        mix((COLOR_DOWN_5), (COLOR_UP_3), pow(self.pos.y, 4)),
                        self.pressed
                    ),
                    1.0
                )
                
                sdf.fill(mix(
                    (COLOR_UP_0),
                    (COLOR_DOWN_3),
                    self.pressed
                ));
                
                return sdf.result;
            }
        }
    }
    
    PresetFavorite = <CheckBox> {
        draw_check: {
            fn pixel(self) -> vec4 {
                let sdf = Sdf2d::viewport(self.pos * self.rect_size)
                
                let left = 1;
                let sz = self.rect_size.x / 2;
                let c = vec2(sz, sz);
                
                let csz = 4.0;
                sdf.circle(csz, csz, csz);
                sdf.circle(csz * 3, csz, csz);
                sdf.union();
                
                let squeeze = sz * 0.025;
                let top_offset = 0.6;
                // let top_offset = 0.6;
                sdf.move_to(c.x - sz + squeeze + 1.0, c.y - (sz * top_offset));
                sdf.line_to(c.x - sz * 0.5, c.y - (sz * 0.8));
                sdf.line_to(c.x - squeeze, c.y - (sz * top_offset));
                sdf.line_to(c.x * 0.5, c.y);
                sdf.close_path();
                
                sdf.fill_keep(
                    mix(
                        mix(#141414, #444, self.hover),
                        mix(#888, #CCC, self.hover),
                        self.selected
                    )
                )
                
                
                return sdf.result
            }
        }
        draw_label: {
            text_style: <H2_TEXT_BOLD>{},
            color: (COLOR_UP_6)
        }
    }
    
    
    // PANELS
    EnvelopePanel = <Box> {
        layout: {flow: Down, padding: <SPACING_0> {}}
        walk: {width: Fill, height: Fit}
        
        display = <GraphPaper> {}
        
        <Frame> {
            walk: {width: Fill, height: Fit}
            layout: {flow: Right, spacing: (SSPACING_1)}
            attack = <InstrumentSlider> {
                slider = {
                    draw_slider: {line_color: (COLOR_ENV)}
                    min: 0.0
                    max: 1.0
                    label: "A"
                }
            }
            
            hold = <InstrumentSlider> {
                slider = {
                    draw_slider: {line_color: (COLOR_ENV)}
                    min: 0.0
                    max: 1.0
                    label: "H"
                }
            }
            
            decay = <InstrumentSlider> {
                slider = {
                    draw_slider: {line_color: (COLOR_ENV)}
                    min: 0.0
                    max: 1.0
                    label: "D"
                }
            }
            
            sustain = <InstrumentSlider> {
                slider = {
                    draw_slider: {line_color: (COLOR_ENV)}
                    min: 0.0
                    max: 1.0
                    label: "S"
                }
            }
            
            release = <InstrumentSlider> {
                slider = {
                    draw_slider: {line_color: (COLOR_ENV)}
                    min: 0.0
                    max: 1.0
                    label: "R"
                }
            }
            
        }
        
    }
    
    VolumeEnvelopePanel = <Frame> {
        vol_env = <EnvelopePanel> {
            layout: {flow: Down}
            walk: {width: Fill, height: Fit}
        }
    }
    
    ModEnvelopePanel = <Frame> {
        walk: {width: Fill, height: Fit}
        layout: {flow: Down}
        
        <Frame> {
            layout: {flow: Down}
            walk: {width: Fill, height: Fit}
            <Frame> {
                layout: {flow: Right, align: {x: 0.0, y: 0.0}}
                walk: {width: Fill, height: Fit}
                
                <SubheaderContainer> {
                    <FishSubTitle> {
                        walk: {width: Fill}
                        label = {
                            label: "Modulation",
                            draw_label: {color: (COLOR_ENV)},
                        }
                    }
                }
                
            }
        }
        
        mod_env = <EnvelopePanel> {
            layout: {flow: Down, padding: <SPACING_0> {}}
            walk: {width: Fill, height: Fit}
        }
        
        modamount = <InstrumentBipolarSlider> {
            walk: {width: Fill}
            slider = {
                draw_slider: {line_color: (COLOR_ENV)}
                min: -1.0
                max: 1.0
                label: "Influence on Cutoff"
            }
        }
        
    }
    
    SequencerControls = <Frame> {
        walk: {height: Fit, width: Fill, margin: <SPACING_1> {}}
        layout: {flow: Down, padding: <SPACING_2> {}}
        
        
        <Frame> {
            walk: {height: Fit, width: Fill}
            layout: {flow: Right, spacing: (SSPACING_1), padding: {bottom: (SSPACING_0), top: (SSPACING_0)}, align: {x: 0.0, y: 0.5}}
            
            rootnote = <InstrumentDropdown> {
                walk: {height: Fit, width: Fit}
                dropdown = {
                    labels: ["A", "A#", "B", "C", "C#", "D", "D#", "E", "F", "F#", "G", "G#"]
                    values: [A, Asharp, B, C, Csharp, D, Dsharp, E, F, Fsharp, G, Gsharp]
                }
            }
            
            scaletype = <InstrumentDropdown> {
                walk: {height: Fit, width: Fit}
                dropdown = {
                    labels: ["Minor", "Major", "Dorian", "Pentatonic"]
                    values: [Minor, Major, Dorian, Pentatonic]
                }
            }
            
            <Frame> {
                walk: {width: Fill}
            }
            
            clear_grid = <IconButton> { draw_icon: { svg_file: (ICO_SEQ_SWEEP) } icon_walk: { width: 15.0, height: Fit } }
            grid_up = <IconButton> { draw_icon: { svg_file: (ICO_UP) } icon_walk: { width: 10.0, height: Fit } }
            grid_down = <IconButton> { draw_icon: { svg_file: (ICO_DOWN) } icon_walk: { width: 10.0, height: Fit } }
        }
    }
    
    Arp = <GradientY> {
        layout: {flow: Down, padding: <SPACING_0> {}, spacing: (SSPACING_2)}
        walk: {height: Fit, width: 120, margin: <SPACING_0> {}}
        draw_bg: {color: (COLOR_UP_0), color2: (COLOR_UP_0)}
        
        <Frame> {
            layout: {flow: Right, align: {x: 0.0, y: 0.0}, padding: <SPACING_0> {}}
            walk: {width: Fill, height: Fit, margin: <SPACING_0> {}}
            
            <SubheaderContainer> {
                walk: {margin: <SPACING_0> {}}
                <FishSubTitle> {
                    label = {
                        label: "Arp",
                        draw_label: {color: (COLOR_DEFAULT)},
                    }
                }
                
                <FillerH> {}
                
                arp = <FishToggle> {
                    walk: {margin: <SPACING_0> {}}
                    layout: {padding: <SPACING_0> {}}
                    checkbox = {
                        label: " "
                        layout: {padding: {top: (SSPACING_0), right: (SSPACING_1), bottom: (SSPACING_0), left: (SSPACING_0)}}
                        walk: {margin: <SPACING_0> {}}
                    }
                    walk: {width: Fit, height: Fit, margin: <SPACING_0> {}}
                }
            }
            
            
        }
        
        arpoctaves = <InstrumentBipolarSlider> {
            walk: {width: Fill, margin: <SPACING_0> {}}
            layout: {padding: <SPACING_0> {}}
            slider = {
                draw_slider: {line_color: (COLOR_DEFAULT)}
                min: -4.0
                max: 4.0
                step: 1.0
                precision: 0,
                label: "Octaves"
            }
        }
    }
    
    PianoSettings = <Frame> {
        layout: {flow: Down, padding: <SPACING_0> {}, spacing: (SSPACING_2)}
        walk: {height: Fit, width: 120, margin: <SPACING_0> {}}
        
        <SubheaderContainer> {
            walk: {margin: <SPACING_0> {}}
            <FishSubTitle> {
                label = {
                    label: "Settings",
                    draw_label: {color: (COLOR_DEFAULT)},
                }
            }
        }
        
        porta = <InstrumentSlider> {
            walk: {width: Fill, margin: <SPACING_0> {}}
            layout: {padding: <SPACING_0> {}}
            slider = {
                walk: {width: Fill}
                draw_slider: {line_color: (COLOR_DEFAULT)}
                min: 0.0
                max: 1.0
                label: "Portamento"
            }
        }
    }
    
    SequencerPanel = <Box> {
        layout: {flow: Down}
        walk: {margin: <SPACING_0> {}}
        
        <FishPanel> {
            walk: {width: Fill, height: Fill}
            layout: {flow: Down, spacing: (SSPACING_0), padding: {top: (SSPACING_2)}}
            draw_bg: {color: (COLOR_UP_3), color2: (COLOR_UP_1)}
            
            <FishHeader> {
                title = {
                    walk: {width: Fill}
                    label = {
                        label: "Sequencer",
                    },
                    draw_bg: {color: (COLOR_DEFAULT)}
                }
                menu = {
                    walk: {width: Fit}
                }
            }
            
            <GradientY> {
                walk: {height: Fit}
                layout: {flow: Down}
                draw_bg: {
                    instance border_width: 1.0
                    instance border_color: #ffff
                    instance inset: vec4(1.0, 1.0, 1.0, 1.0)
                    instance radius: 2.5
                    instance dither: 1.0
                    color: (#x00000008),
                    color2: (#x0004)
                    instance border_color: #x1A
                    instance border_color2: #x28
                    instance border_color3: #x50
                    
                    fn get_color(self) -> vec4 {
                        let dither = Math::random_2d(self.pos.xy) * 0.04 * self.dither;
                        return mix(self.color, self.color2, pow(self.pos.y, 0.5) + dither)
                    }
                    
                    fn pixel(self) -> vec4 {
                        let sdf = Sdf2d::viewport(self.pos * self.rect_size)
                        sdf.box(
                            self.inset.x + self.border_width,
                            self.inset.y + self.border_width,
                            self.rect_size.x - (self.inset.x + self.inset.z + self.border_width * 2.0),
                            self.rect_size.y - (self.inset.y + self.inset.w + self.border_width * 2.0),
                            max(1.0, self.radius)
                        )
                        sdf.fill_keep(self.get_color())
                        if self.border_width > 0.0 {
                            sdf.stroke(
                                mix(
                                    mix(self.border_color, self.border_color2, clamp(self.pos.y * 10, 0, 1)),
                                    mix(self.border_color2, self.border_color3, self.pos.y),
                                    self.pos.y
                                ),
                                self.border_width
                            )
                        }
                        return sdf.result;
                    }
                }
                
                <Frame> {
                    walk: {height: Fit, width: Fill}
                    layout: {flow: Right, align: {x: 0.0, y: 0.5}, spacing: (SSPACING_4), padding: {top: (SSPACING_1), right: (SSPACING_3), bottom: (SSPACING_0), left: (SSPACING_0)}}
                    
                    playpause = <PlayPause> {}
                    
                    speed = <InstrumentSlider> {
                        walk: {width: Fill}
                        slider = {
                            draw_slider: {line_color: (COLOR_DEFAULT)}
                            min: 0.0
                            max: 240.0
                            label: "BPM"
                        }
                    }
                }
                
                <Divider> {walk: {margin: {top: (SSPACING_2), right: (SSPACING_0), bottom: (SSPACING_0)}}}
                
                sequencer = <Sequencer> {walk: {width: Fill, height: 300, margin: {top: (SSPACING_3)}}}
                
                <Divider> {walk: {margin: {top: (SSPACING_2), right: (SSPACING_0), bottom: (SSPACING_0)}}}
                
                <SequencerControls> {}
                
            }
        }
    }
    
    CrushFXPanel = <Frame> {
        walk: {width: Fill, height: Fit}
        layout: {flow: Down}
        
        <Frame> {
            layout: {flow: Right, align: {x: 0.0, y: 0.0}}
            walk: {width: Fill, height: Fit}
            
            <SubheaderContainer> {
                walk: {margin: {top: (SSPACING_0)}}
                <FishSubTitle> {
                    label = {
                        label: "Bitcrush",
                        draw_label: {color: (COLOR_FX)},
                    }
                }
                
                <FillerV> {}
                
                crushenable = <FishToggle> {
                    walk: {margin: <SPACING_0> {}}
                    layout: {padding: <SPACING_0> {}}
                    checkbox = {
                        label: " "
                        layout: {padding: {top: (SSPACING_0), right: (SSPACING_1), bottom: (SSPACING_0), left: (SSPACING_0)}}
                        walk: {margin: <SPACING_0> {}}
                    }
                    walk: {width: Fit, height: Fit, margin: {top: (SSPACING_0)}}
                }
            }
        }
        
        <Frame> {
            walk: {width: Fill, height: Fit}
            crushamount = <InstrumentSlider> {
                walk: {width: Fill, height: Fit}
                slider = {
                    draw_slider: {line_color: (COLOR_FX)}
                    min: 0.0
                    max: 1.0
                    label: "Amount"
                    
                }
            }
        }
    }
    
    DelayFXPanel = <FishPanelContainer> {
        <SubheaderContainer> {
            <FishSubTitle> {
                label = {
                    label: "Delay",
                    draw_label: {color: (COLOR_FX)},
                }
            }
        }
        <Frame> {
            layout: {flow: Down}
            walk: {width: Fill, height: Fit}
            
            <Frame> {
                layout: {flow: Right, spacing: (SSPACING_1)}
                walk: {width: Fill, height: Fit}
                
                delaysend = <InstrumentSlider> {
                    slider = {
                        draw_slider: {line_color: (COLOR_FX)}
                        min: 0.0
                        max: 1.0
                        label: "Delay Send"
                    }
                }
                
                delayfeedback = <InstrumentSlider> {
                    slider = {
                        draw_slider: {line_color: (COLOR_FX)}
                        min: 0.0
                        max: 1.0
                        label: "Delay Feedback"
                        
                    }
                }
                
            }
            
            <Frame> {
                layout: {flow: Right, spacing: (SSPACING_1)}
                walk: {width: Fill, height: Fit}
                
                delaydifference = <InstrumentSlider> {
                    slider = {
                        draw_slider: {line_color: (COLOR_FX)}
                        min: 0.0
                        max: 1.0
                        label: "Delay Stereo"
                    }
                }
                
                delaycross = <InstrumentSlider> {
                    slider = {
                        draw_slider: {line_color: (COLOR_FX)}
                        min: 0.0
                        max: 1.0
                        label: "Delay Cross"
                    }
                }
                
            }
            
        }
    }
    
    ChorusFXPanel = <FishPanelContainer> {
        <SubheaderContainer> {
            <FishSubTitle> {
                label = {
                    label: "Chorus",
                    draw_label: {color: (COLOR_FX)},
                }
            }
        }
        <Frame> {
            layout: {flow: Down}
            walk: {width: Fill, height: Fit}
            
            <Frame> {
                layout: {flow: Right, spacing: (SSPACING_1)}
                walk: {width: Fill, height: Fit}
                
                chorusmix = <InstrumentSlider> {
                    slider = {
                        draw_slider: {line_color: (COLOR_FX)}
                        min: 0.0
                        max: 1.0
                        label: "Mix"
                    }
                }
                chorusdelay = <InstrumentSlider> {
                    slider = {
                        draw_slider: {line_color: (COLOR_FX)}
                        min: 0.0
                        max: 1.0
                        label: "Pre"
                    }
                }
            }
            <Frame> {
                layout: {flow: Right, spacing: (SSPACING_1)}
                walk: {width: Fill, height: Fit}
                chorusmod = <InstrumentSlider> {
                    slider = {
                        draw_slider: {line_color: (COLOR_FX)}
                        min: 0.0
                        max: 1.0
                        label: "Depth"
                    }
                }
                chorusrate = <InstrumentSlider> {
                    slider = {
                        draw_slider: {line_color: (COLOR_FX)}
                        min: 0.0
                        max: 1.0
                        label: "Rate"
                        
                    }
                }
            }
            <Frame> {
                layout: {flow: Right, spacing: (SSPACING_1)}
                walk: {width: Fill, height: Fit}
                chorusphase = <InstrumentSlider> {
                    slider = {
                        draw_slider: {line_color: (COLOR_FX)}
                        min: 0.0
                        max: 1.0
                        label: "Phasing"
                    }
                }
                
                chorusfeedback = <InstrumentBipolarSlider> {
                    slider = {
                        draw_slider: {line_color: (COLOR_FX)}
                        min: -1
                        max: 1
                        label: "Feedback"
                    }
                }
            }
            
        }
    }
    
    DelayToyFXPanel = <FishPanelContainer> {
        <SubheaderContainer> {
            <FishSubTitle> {
                label = {
                    label: "Reverb",
                    draw_label: {color: (COLOR_FX)},
                }
            }
        }
        <Frame> {
            layout: {flow: Down}
            walk: {width: Fill, height: Fit}
            
            <Frame> {
                layout: {flow: Right}
                walk: {width: Fill, height: Fit}
                
                reverbmix = <InstrumentSlider> {
                    slider = {
                        draw_slider: {line_color: (COLOR_FX)}
                        min: 0.0
                        max: 1.0
                        label: "Mix"
                    }
                }
                reverbfeedback = <InstrumentSlider> {
                    slider = {
                        draw_slider: {line_color: (COLOR_FX)}
                        min: 0.0
                        max: 1.0
                        label: "Feedback"
                    }
                }
            }
        }
    }
    
    FishPanelFilter = <FishPanelContainer> {
        
        <FishPanel> {
            walk: {height: Fit}
            
            <FishHeader> {
                draw_bg: {color: (COLOR_FILTER)}
                title = {
                    walk: {width: Fit}
                    label = {
                        label: "Filter",
                    },
                }
                
                menu = <Frame> {
                    filter_type = <FishDropDown> {
                        walk: {width: Fill}
                        
                        labels: ["LowPass", "HighPass", "BandPass", "BandReject"]
                        values: [LowPass, HighPass, BandPass, BandReject]
                        
                        draw_label: {
                            text_style: <H2_TEXT_NORMAL>{},
                            fn get_color(self) -> vec4 {
                                return mix(
                                    mix(
                                        mix(
                                            (#x0008),
                                            (#x0008),
                                            self.focus
                                        ),
                                        (#x000F),
                                        self.hover
                                    ),
                                    (#x000A),
                                    self.pressed
                                )
                            }
                        }
                        
                        draw_bg: {
                            fn pixel(self) -> vec4 {
                                let sdf = Sdf2d::viewport(self.pos * self.rect_size);
                                self.get_bg(sdf);
                                // triangle
                                let c = vec2(self.rect_size.x - 10.0, self.rect_size.y * 0.5)
                                let sz = 2.5;
                                
                                sdf.move_to(c.x - sz, c.y - sz);
                                sdf.line_to(c.x + sz, c.y - sz);
                                sdf.line_to(c.x, c.y + sz * 0.75);
                                sdf.close_path();
                                
                                sdf.fill(mix(#000A, #000F, self.hover));
                                
                                return sdf.result
                            }
                            
                            fn get_bg(self, inout sdf: Sdf2d) {
                                sdf.rect(
                                    0,
                                    0,
                                    self.rect_size.x,
                                    self.rect_size.y
                                )
                                sdf.fill((COLOR_UP_0))
                            }
                        }
                        
                        popup_menu: {
                            menu_item: {
                                indent_width: 10.0
                                walk: {width: Fill, height: Fit}
                                layout: {
                                    padding: {left: (SSPACING_4), top: (SSPACING_2), bottom: (SSPACING_2), right: (SSPACING_2)},
                                }
                            }
                        }
                        
                    }
                }
            }
            
            <Frame> {
                layout: {flow: Right, spacing: (SSPACING_1)}
                walk: {width: Fill, height: Fit}
                cutoff = <InstrumentSlider> {
                    slider = {
                        draw_slider: {line_color: (COLOR_FILTER)}
                        min: 0.0
                        max: 1.0
                        label: "Cutoff"
                    }
                }
                
                resonance = <InstrumentSlider> {
                    slider = {
                        draw_slider: {line_color: (COLOR_FILTER)}
                        min: 0.0
                        max: 1.0
                        label: "Resonance"
                    }
                }
            }
            <Frame> {
                layout: {flow: Right, spacing: (SSPACING_1)}
                walk: {width: Fill, height: Fit}
                
                lfoamount = <InstrumentBipolarSlider> {
                    slider = {
                        draw_slider: {line_color: (COLOR_FILTER)}
                        min: -1.0
                        max: 1.0
                        label: "Cutoff LFO Amount"
                    }
                }
                rate = <InstrumentSlider> {
                    slider = {
                        draw_slider: {line_color: (COLOR_FILTER)}
                        max: 1.0
                        label: "Cutoff LFO Rate"
                    }
                }
            }
            
            sync = <FishToggle> {checkbox = {label: "LFO Key sync"}}
        }
    }
    
    OscPanel = <Frame> {
        walk: {width: Fill, height: Fit}
        layout: {flow: Down}
        
        <Frame> {
            layout: {flow: Right}
            walk: {width: Fill, height: Fit}
            
            <SubheaderContainer> {
                <FishSubTitle> {label = {label: "Osc", draw_label: {color: (COLOR_OSC)}, walk: {width: Fit}}}
                type = <InstrumentDropdown> {
                    layout: {flow: Down}
                    dropdown = {
                        walk: {width: Fill, height: Fit}
                        values: [DPWSawPulse, BlampTri, Pure, SuperSaw, HyperSaw, HarmonicSeries]
                        labels: ["Saw", "Triangle", "Sine", "Super Saw", "Hyper Saw", "Harmonic"]
                    }
                }
            }
        }
        
        twocol = <Frame> {
            layout: {flow: Down}
            walk: {width: Fill, height: Fit}
            transpose = <InstrumentBipolarSlider> {
                slider = {
                    draw_slider: {line_color: (COLOR_OSC)}
                    min: -24.0
                    max: 24.0
                    step: 1.0
                    precision: 0,
                    label: "Transpose"
                }
            }
            
            detune = <InstrumentBipolarSlider> {
                slider = {
                    draw_slider: {line_color: (COLOR_OSC)}
                    min: -1.0
                    max: 1.0
                    label: "Detune"
                }
            }
        }
        
        <Frame> {
            layout: {flow: Down}
            walk: {width: Fill, height: Fit}
            supersaw = <Frame> {
                layout: {flow: Down}
                walk: {width: Fill, height: Fit}
                spread = <InstrumentSlider> {
                    slider = {
                        draw_slider: {line_color: (COLOR_OSC)}
                        min: 0.0
                        max: 1.0
                        label: "Spread"
                    }
                }
                diffuse = <InstrumentSlider> {
                    slider = {
                        draw_slider: {line_color: (COLOR_OSC)}
                        min: 0.0
                        max: 1.0
                        label: "Diffuse"
                    }
                }
            }
            
            hypersaw = <Frame> {
                layout: {flow: Down}
                walk: {width: Fill, height: Fit}
                spread = <InstrumentSlider> {
                    slider = {
                        draw_slider: {line_color: (COLOR_OSC)}
                        min: 0.0
                        max: 1.0
                        label: "Spread"
                    }
                }
                diffuse = <InstrumentSlider> {
                    slider = {
                        draw_slider: {line_color: (COLOR_OSC)}
                        min: 0.0
                        max: 1.0
                        label: "Diffuse"
                    }
                }
            }
            
            harmonic = <Frame> {
                layout: {flow: Down}
                walk: {width: Fill, height: Fit}
                harmonicshift = <InstrumentSlider> {
                    slider = {
                        draw_slider: {line_color: (COLOR_OSC)}
                        min: 0
                        max: 1.0
                        label: "Shift"
                    }
                }
                harmonicenv = <InstrumentBipolarSlider> {
                    slider = {
                        draw_slider: {line_color: (COLOR_OSC)}
                        min: -1.0
                        max: 1.0
                        label: "Env mod"
                    }
                }
                harmoniclfo = <InstrumentBipolarSlider> {
                    slider = {
                        draw_slider: {line_color: (COLOR_OSC)}
                        min: -1.0
                        max: 1.0
                        label: "LFO mod"
                    }
                }
            }
        }
    }
    
    MixerPanel = <Frame> {
        walk: {width: Fill, height: Fit}
        layout: {flow: Down}
        <Frame> {
            layout: {flow: Right, spacing: (SSPACING_1)}
            walk: {width: Fill, height: Fit}
            noise = <InstrumentSlider> {
                slider = {
                    draw_slider: {line_color: (COLOR_OSC)}
                    min: 0.0
                    max: 1.0
                    label: "Noise"
                }
            }
            sub = <InstrumentSlider> {
                slider = {
                    draw_slider: {line_color: (COLOR_OSC)}
                    min: 0.0
                    max: 1.0
                    label: "Sub"
                }
            }
        }
        <Frame> {
            layout: {flow: Right}
            walk: {width: Fill, height: Fit}
            balance = <InstrumentBipolarSlider> {
                slider = {
                    draw_slider: {line_color: (COLOR_OSC)}
                    min: 0.0
                    max: 1.0
                    label: "Oscillator Balance"
                }
            }
        }
    }
    
    FishPanelSoundSources = <FishPanelContainer> {
        walk: {width: Fill, height: Fill}
        layout: {padding: <SPACING_0> {}, spacing: (SSPACING_0), flow: Down}
        
        <FishPanel> {
            walk: {height: Fill}
            
            <FishHeader> {
                title = {
                    label = {
                        label: "Sound Sources",
                    },
                    draw_bg: {color: (COLOR_OSC)}
                }
            }
            
            <SubheaderContainer> {
                walk: {margin: {top: (SSPACING_0)}}
                <FishSubTitle> {
                    label = {
                        label: "Mixer",
                        draw_label: {color: (COLOR_OSC)},
                    }
                }
            }
            
            <MixerPanel> {walk: {width: Fill, height: Fit}}
            
            <Frame> {
                walk: {width: Fill, height: Fit}
                layout: {flow: Right, spacing: (SSPACING_2)}
                
                osc1 = <OscPanel> {}
                osc2 = <OscPanel> {}
            }
            
            <FillerV> {}
        }
    }
    
    HeaderMenu = <Frame> {
        walk: {width: Fill, height: Fit, margin: {top: -150}}
        layout: {flow: Right, spacing: (SSPACING_0), align: {x: 0.0, y: 0.0}}
        
        <Frame> { // TODO: Remove excessive nesting?
        layout: {flow: Down, align: {x: 0.0, y: 0.0}, spacing: 0, padding: <SPACING_2> {}}
        walk: {height: 135, width: Fill, margin: <SPACING_2> {}}
            
            <Frame> {
                walk: {width: Fill}
                layout: {flow: Right, align: {x: 0.0, y: 0.0}}
                
                <Frame> {
                    layout: {flow: Down, align: {x: 0.0, y: 0.0}}
                    
                    <Label> {
                        walk: {margin: {bottom: (SSPACING_1)}}
                        draw_label: {
                            text_style: <H2_TEXT_BOLD>{},
                            color: (COLOR_UP_5)
                        }
                        label: "Preset"
                    }
                    
                    <Label> {
                        draw_label: {
                            text_style: <H2_TEXT_NORMAL>{font_size: 18},
                            color: (COLOR_UP_6)
                        }
                        label: "Wide Strings"
                    }
                }
                <Frame> {
                    walk: {width: Fill, height: Fit, margin: <SPACING_4> {}}
                    layout: {spacing: (SSPACING_1)}
                }
                
                <Image> {
                    image: dep("crate://self/resources/tinrs.png"),
                    walk: {width: (1000 * 0.175), height: (175 * 0.175), margin: 0}
                    layout: {padding: 0}
                }
            }
            
            <FillerV> {}
            
            <Frame> {
                walk: {width: Fill, height: 30}
                layout: {spacing: (SSPACING_1)}
                
<<<<<<< HEAD
                panic = <IconButton> { draw_icon: { svg_file: (ICO_PANIC) } icon_walk: { width: Fit, height: 17.5 } }
                platformtoggle = <IconButton> { draw_icon: { svg_file: (ICO_PLAT_MOBILE) } icon_walk: { width: Fit, height: 17.5 } }
=======
>>>>>>> 90a339e9

                prev = <IconButton> { draw_icon: { svg_file: (ICO_PREV) } icon_walk: { width: Fit, height: 11.0 }, walk: {margin: {top: 3.25, right: -10.0, bottom: 0.0, left: 0.0}} }
                presets = <IconButton> { draw_icon: { svg_file: (ICO_PRESET) } icon_walk: { width: Fit, height: 17.5 }, walk: { margin: 0.0 } }
                next = <IconButton> { draw_icon: { svg_file: (ICO_NEXT) }, icon_walk: { width: Fit, height: 11.0 }, walk: { margin: { top: 3.25, right: 0.0, bottom: 0.0, left: -10.0 } } }

                panic = <IconButton> { draw_icon: { svg_file: (ICO_PANIC) } icon_walk: { width: Fit, height: 17.0 }, walk: {margin: {left: 5.0, right: -10.0}} }
                platformtoggle = <IconButton> { draw_icon: { svg_file: (ICO_PLAT_MOBILE) } icon_walk: { width: Fit, height: 18.5 } }
                
                <FillerH> {}

<<<<<<< HEAD
                undo = <IconButton> { draw_icon: { svg_file: (ICO_UNDO) } icon_walk: { width: Fit, height: 17.5 } }
                redo = <IconButton> { draw_icon: { svg_file: (ICO_REDO) } icon_walk: { width: Fit, height: 17.5 } }
=======
                undo = <IconButton> { draw_icon: { svg_file: (ICO_UNDO) } icon_walk: { width: Fit, height: 15.0 }, walk: {margin: {top: 3.25, right: -5.0, bottom: 0.0, left: 0.0}} }
                redo = <IconButton> { draw_icon: { svg_file: (ICO_REDO) } icon_walk: { width: Fit, height: 15.0 }, walk: { margin: { top: 3.25, right: 0.0, bottom: 0.0, left: -5.0 } } }
>>>>>>> 90a339e9
            }
            
        }
        
    }
    
    Play = <FishPanel> {
        layout: {flow: Right, padding: {top: (SSPACING_3)}, spacing: (SSPACING_0)}
        walk: {height: Fit, width: Fill, margin: {top: (SSPACING_0), right: (SSPACING_3), bottom: (SSPACING_3), left: (SSPACING_3)}}
        draw_bg: {color: (COLOR_UP_3), color2: (COLOR_UP_1)}
        
        <Arp> {}
        piano = <Piano> {walk: {height: Fit, width: Fill, margin: {top: (SSPACING_0), right: (SSPACING_2); bottom: (SSPACING_3), left: (SSPACING_2)}}}
        <PianoSettings> {}
    }
    
    Pagination = <Frame> {
        walk: {width: Fill, height: Fit, margin: <SPACING_3> {}}
        layout: {flow: Right, align: {x: 0.5, y: 0.0}, spacing: 0}
        
        <PaginationButton> {label: "<"}
        <PaginationButton> {label: "4"}
        <PaginationButton> {label: "5"}
        <PaginationButton> {label: "6"}
        <PaginationButton> {label: "7"}
        <PaginationButton> {label: "8"}
        <PaginationButton> {label: ">"}
    }
    
    
    // TABS
    FishPanelEnvelopes = <FishPanelContainer> {
        walk: {width: Fill, height: Fill}
        layout: {padding: <SPACING_0> {}, align: {x: 0.0, y: 0.0}, spacing: (SSPACING_0), flow: Down}
        
        <FishPanel> {
            walk: {height: Fill}
            
            <FishHeader> {
                title = {
                    label = {
                        label: "Envelopes",
                    },
                    draw_bg: {color: (COLOR_ENV)}
                }
            }
            
            <SubheaderContainer> {
                walk: {margin: {top: (SSPACING_0)}}
                <FishSubTitle> {
                    label = {
                        label: "Volume",
                        draw_label: {color: (COLOR_ENV)},
                    }
                }
            }
            
            <VolumeEnvelopePanel> {
                layout: {flow: Down}
                walk: {width: Fill, height: Fit}
            }
            
            <ModEnvelopePanel> {
                layout: {flow: Down, clip_y: true}
                walk: {width: Fill, height: Fit}
            }
        }
    }
    
    FishPanelEffects = <FishPanelContainer> {
        walk: {width: Fill, height: Fill}
        layout: {padding: <SPACING_0> {}, align: {x: 0.0, y: 0.0}, spacing: (SSPACING_0), flow: Down}
        
        <FishPanel> {
            
            <FishHeader> {
                title = {
                    label = {
                        label: "Effects",
                    },
                    draw_bg: {color: (COLOR_FX)}
                }
            }
            
            walk: {width: Fill, height: Fill}
            <CrushFXPanel> {}
            <ChorusFXPanel> {}
            <DelayToyFXPanel> {}
            <DelayFXPanel> {}
        }
    }

    
    PresetHeader = <Frame> {
        walk: {width: Fill, height: Fit, margin: {top: 0, right: (SSPACING_4), bottom: 0, left: (SSPACING_4)}}
        layout: {flow: Down, spacing: (SSPACING_2), padding: 0}
        
        <SubheaderContainer> {
            <FishSubTitle> {
                walk: {width: Fill}
                label = {
                    label: "Browse",
                    draw_label: {color: (COLOR_UP_6)}
                }
            }
            
            <FillerH> {}
            <CheckboxTextual> {label: "Synth", walk: {width: Fit}}
            <CheckboxTextual> {label: "Seq", walk: {width: Fit}}
            <CheckboxTextual> {label: "Fav", walk: {width: Fit}}
        }
        
        <FishInput> {}
        
    }
        
    PresetListEntry = <SwipeListEntry> {
        layout: {flow: Down, padding: {top: 0, right: 5, bottom: 5, left: 5}}
        walk: {width: Fill, height: Fit}
        
        center: <Frame> {
            layout: {flow: Right, align: {x: 0.0, y: 0.5}}
            walk: {width: Fill, height: Fit}
<<<<<<< HEAD
            
            label = <Button> {
                walk: {width: Fill, height: Fill}
                layout: {align: {x: 0.0, y: 0.5}, padding: {left: 5}}
                draw_label: {
                    fn get_color(self) -> vec4 {
                        return mix(
                            mix((COLOR_UP_5), (COLOR_UP_6), self.hover),
                            (COLOR_UP_4),
                            self.pressed
                        )
=======

            <Frame> {
                layout: {flow: Right, align: {x: 0.0, y: 0.5}, padding: 0.0 }
                walk: {width: Fill, height: Fit, margin: { left: 5.0, top: 2.5 }}
                
                label = <Button> {
                    walk: {width: Fill, height: Fill}
                    layout: {align: {x: 0.0, y: 0.5}, padding: 0.0}
                    draw_label: {
                        fn get_color(self) -> vec4 {
                            return mix(
                                mix((COLOR_UP_5), (COLOR_UP_6), self.hover),
                                (COLOR_UP_4),
                                self.pressed
                            )
                        }
                        text_style: <H2_TEXT_NORMAL>{},
                        color: (COLOR_UP_6)
>>>>>>> 90a339e9
                    }
                    text_style: <H2_TEXT_NORMAL>{},
                    color: (COLOR_UP_6)
                }
                draw_bg: {
                    fn pixel(self) -> vec4 {
                        let sdf = Sdf2d::viewport(self.pos * self.rect_size);
                        return sdf.result
                    }
                }
                label: "Preset Name"
            }
            
            <Frame> {
                walk: {width: Fit, height: Fit}
                
                presetfavorite = <PresetFavorite> {
                    walk: {width: 30, height: 30, margin: {top: 7.5}}
                    label: " "
                }
                
                share = <IconButton> {
                draw_icon: {
                    svg_file: (ICO_SHARE),
                    fn get_color(self) -> vec4 {
                        return mix(
                            mix(
                                (COLOR_UP_3),
                                (COLOR_UP_6),
                                self.hover
                            ),
                            (COLOR_UP_3),
                            self.pressed
                        )
                    }
                } icon_walk: { width: 12.5, height: Fit } }
            }
        }
        
        /*<Divider> {
            walk: {margin: {top: (SSPACING_1), right: (SSPACING_0), bottom: (SSPACING_0)}}
        }*/
    }
    
    PresetList = <SwipeList> {
        walk: { height: Fill, margin: 2.5}
        Entry = <PresetListEntry>{
        }
    }
    
    PresetSaver = <Frame> {
        walk: {width: Fill, height: Fit, margin: {top: (SSPACING_4), right: (SSPACING_4), bottom: (SSPACING_0), left: (SSPACING_4)}}
        // layout: { flow: Down, spacing: (SSPACING_2) }
        layout: {padding: <SPACING_0> {}, align: {x: 0.0, y: 0.0}, spacing: (SSPACING_0), flow: Down}
        
        <FishHeader> {
            title = {
                label = {
                    label: "Presets",
                    draw_label: {
                        color: (COLOR_UP_6)
                    }
                },
                draw_bg: {color: (COLOR_UP_4)}
            }
        }
        
        <SubheaderContainer> {
            walk: {margin: {top: (SSPACING_0)}}
            <FishSubTitle> {
                walk: {width: Fill}
                label = {
                    label: "Save",
                    draw_label: {color: (COLOR_UP_6)}
                }
            }
            
            <FillerV> {}
            
            <CheckboxTextual> {label: "Synth"}
            <CheckboxTextual> {label: "Seq"}
        }
        
        <Frame> {
            walk: {width: Fill, height: Fit}
            layout: {flow: Down, spacing: (SSPACING_2), align: {x: 0.0, y: 0.5}}
            
            <Frame> {
                walk: {width: Fill, height: Fit}
                layout: {flow: Right, spacing: (SSPACING_2), align: {x: 0.0, y: 0.0}}

                presetname = <FishInput> {
                    text: "Preset Name"
                }
                
                save = <IconButton> {
                    draw_icon: { svg_file: (ICO_SAVE) }
                    icon_walk: { width: 16, height: Fit }
                    layout: { padding: {top: 6.0, right: 3.0, bottom: 6.0, left: 0.0} }
                }
            }

            <Frame> {
                walk: {width: Fill, height: Fit}
                layout: {padding: {top: (SSPACING_0), right: (SSPACING_2), bottom: (SSPACING_0), left: (SSPACING_2)}}
                <Label> {
                    walk: {margin: {right: 2.5}}
                    label: "Overwrite preset?"
                    draw_label: {
                        color: (COLOR_UP_5)
                    }
                }
                <FillerH> {}
                confirm = <TextButton> {label: "Yes"}
                <Label> {
                    label: " · "
                    draw_label: {
                        color: (COLOR_UP_5)
                    }
                }
                cancel = <TextButton> {label: "No"}
            }
            
        }
    }
    
    Presets = <GradientX> {
        walk: {width: 250, height: Fill}
        layout: {flow: Down, padding: {right: 5, top: 15.0, left: 0.0}}
        
        draw_bg: {
            instance dither: 1.0
            fn get_color(self) -> vec4 {
                let dither = Math::random_2d(self.pos.xy) * 0.04 * self.dither;
                return mix((COLOR_DOWN_0), (COLOR_DOWN_5), pow(self.pos.x, 17.5) + dither)
            }
            
            fn pixel(self) -> vec4 {
                return Pal::premul(self.get_color())
            }
        }
        
        <PresetSaver> {}
        <PresetHeader> {}
        preset_list = <PresetList> {}
        <Pagination> {}
    }
    
    AppDesktop = <Frame> {
        layout:{flow:Right}
        walk: {width: Fill, height: Fill}
        // layout: {padding: <SPACING_0> {}, align: {x: 0.0, y: 0.0}, spacing: (SSPACING_0), flow: Down}
        
        <Presets> {}
        
        <Frame> {
            walk: {width: Fill, height: Fill}
            layout: {padding: <SPACING_0> {}, align: {x: 0.0, y: 0.0}, spacing: (SSPACING_0), flow: Down}
            // APPLICATION HEADER
            <GradientY> {
                walk: {width: Fill, height: (HEIGHT_AUDIOVIZ)}
                draw_bg: {color: (COLOR_VIZ_1), color2: (COLOR_VIZ_2)}
                display_audio = <DisplayAudio> {
                    walk: {height: Fill, width: Fill}
                }
            }
            
            <HeaderMenu> {}
            
            // CONTROLS
            <Frame> {
                walk: {width: Fill, height: Fill}
                layout: {flow: Right, spacing: (SSPACING_1), padding: <SPACING_3> {}}
                
                <ScrollY> {
                    layout: {flow: Down, spacing: (SSPACING_1)}
                    walk: {height: Fill, width: Fill}
                    oscillators = <FishPanelSoundSources> {}
                }
                
                <ScrollY> {
                    layout: {flow: Down, spacing: (SSPACING_1)}
                    walk: {height: Fill, width: Fill}
                    envelopes = <FishPanelEnvelopes> {}
                    <FishPanelFilter> {}
                }
                
                <ScrollY> {
                    layout: {flow: Down, spacing: (SSPACING_1)}
                    walk: {height: Fill, width: Fill}
                    effects = <FishPanelEffects> {}
                }
                
                <ScrollY> {
                    layout: {flow: Down}
                    walk: {height: Fill, width: Fill}
                    <SequencerPanel> {walk: {height: Fill, width: Fill}}
                }
            }
            
            <Play> {}
        }
    }
}<|MERGE_RESOLUTION|>--- conflicted
+++ resolved
@@ -1872,28 +1872,10 @@
                 walk: {width: Fill, height: 30}
                 layout: {spacing: (SSPACING_1)}
                 
-<<<<<<< HEAD
                 panic = <IconButton> { draw_icon: { svg_file: (ICO_PANIC) } icon_walk: { width: Fit, height: 17.5 } }
                 platformtoggle = <IconButton> { draw_icon: { svg_file: (ICO_PLAT_MOBILE) } icon_walk: { width: Fit, height: 17.5 } }
-=======
->>>>>>> 90a339e9
-
-                prev = <IconButton> { draw_icon: { svg_file: (ICO_PREV) } icon_walk: { width: Fit, height: 11.0 }, walk: {margin: {top: 3.25, right: -10.0, bottom: 0.0, left: 0.0}} }
-                presets = <IconButton> { draw_icon: { svg_file: (ICO_PRESET) } icon_walk: { width: Fit, height: 17.5 }, walk: { margin: 0.0 } }
-                next = <IconButton> { draw_icon: { svg_file: (ICO_NEXT) }, icon_walk: { width: Fit, height: 11.0 }, walk: { margin: { top: 3.25, right: 0.0, bottom: 0.0, left: -10.0 } } }
-
-                panic = <IconButton> { draw_icon: { svg_file: (ICO_PANIC) } icon_walk: { width: Fit, height: 17.0 }, walk: {margin: {left: 5.0, right: -10.0}} }
-                platformtoggle = <IconButton> { draw_icon: { svg_file: (ICO_PLAT_MOBILE) } icon_walk: { width: Fit, height: 18.5 } }
-                
-                <FillerH> {}
-
-<<<<<<< HEAD
                 undo = <IconButton> { draw_icon: { svg_file: (ICO_UNDO) } icon_walk: { width: Fit, height: 17.5 } }
                 redo = <IconButton> { draw_icon: { svg_file: (ICO_REDO) } icon_walk: { width: Fit, height: 17.5 } }
-=======
-                undo = <IconButton> { draw_icon: { svg_file: (ICO_UNDO) } icon_walk: { width: Fit, height: 15.0 }, walk: {margin: {top: 3.25, right: -5.0, bottom: 0.0, left: 0.0}} }
-                redo = <IconButton> { draw_icon: { svg_file: (ICO_REDO) } icon_walk: { width: Fit, height: 15.0 }, walk: { margin: { top: 3.25, right: 0.0, bottom: 0.0, left: -5.0 } } }
->>>>>>> 90a339e9
             }
             
         }
@@ -2017,8 +1999,7 @@
         center: <Frame> {
             layout: {flow: Right, align: {x: 0.0, y: 0.5}}
             walk: {width: Fill, height: Fit}
-<<<<<<< HEAD
-            
+
             label = <Button> {
                 walk: {width: Fill, height: Fill}
                 layout: {align: {x: 0.0, y: 0.5}, padding: {left: 5}}
@@ -2029,26 +2010,6 @@
                             (COLOR_UP_4),
                             self.pressed
                         )
-=======
-
-            <Frame> {
-                layout: {flow: Right, align: {x: 0.0, y: 0.5}, padding: 0.0 }
-                walk: {width: Fill, height: Fit, margin: { left: 5.0, top: 2.5 }}
-                
-                label = <Button> {
-                    walk: {width: Fill, height: Fill}
-                    layout: {align: {x: 0.0, y: 0.5}, padding: 0.0}
-                    draw_label: {
-                        fn get_color(self) -> vec4 {
-                            return mix(
-                                mix((COLOR_UP_5), (COLOR_UP_6), self.hover),
-                                (COLOR_UP_4),
-                                self.pressed
-                            )
-                        }
-                        text_style: <H2_TEXT_NORMAL>{},
-                        color: (COLOR_UP_6)
->>>>>>> 90a339e9
                     }
                     text_style: <H2_TEXT_NORMAL>{},
                     color: (COLOR_UP_6)
